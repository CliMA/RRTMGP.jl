--- conflicted
+++ resolved
@@ -18,11 +18,7 @@
 Initialize the gas optics class with data. The calls look slightly different depending
   on whether the radiation sources are internal to the atmosphere (longwave) or external (shortwave)
 """
-<<<<<<< HEAD
-function load_and_init(ds, available_gases::Vector{String}, ::Type{FT}) where FT
-=======
 function load_and_init(ds, ::Type{FT}, available_gases::Vector{String}) where {FT<:AbstractFloat}
->>>>>>> 275ff8a7
 
   # Reading the properties from the NetCDF file
 
@@ -39,22 +35,6 @@
   rayl_upper = haskey(ds,"rayl_upper") ? Array{FT}(ds["rayl_upper"][:]) : nothing
   @assert haskey(ds,"rayl_lower") == haskey(ds,"rayl_upper")
 
-<<<<<<< HEAD
-  lower = GasOpticsVars{FT}(Array{Int}(ds["minor_limits_gpt_lower"][:]),
-                            Array{Bool}(ds["minor_scales_with_density_lower"][:]),
-                            Array{Bool}(ds["scale_by_complement_lower"][:]),
-                            Array{Int}(ds["kminor_start_lower"][:]),
-                            Array{FT}(ds["kminor_lower"][:]),
-                            read_char_vec(ds, "scaling_gas_lower"),
-                            read_char_vec(ds, "minor_gases_lower"))
-  upper = GasOpticsVars{FT}(Array{Int}(ds["minor_limits_gpt_upper"][:]),
-                            Array{Bool}(ds["minor_scales_with_density_upper"][:]),
-                            Array{Bool}(ds["scale_by_complement_upper"][:]),
-                            Array{Int}(ds["kminor_start_upper"][:]),
-                            Array{FT}(ds["kminor_upper"][:]),
-                            read_char_vec(ds, "scaling_gas_upper"),
-                            read_char_vec(ds, "minor_gases_upper"))
-=======
   lower = GasOpticsVars{FT,I}(Array{I}(ds["minor_limits_gpt_lower"][:]),
                               Array{Bool}(ds["minor_scales_with_density_lower"][:]),
                               Array{Bool}(ds["scale_by_complement_lower"][:]),
@@ -69,7 +49,6 @@
                               Array{FT}(ds["kminor_upper"][:]),
                               read_char_vec(ds, "scaling_gas_upper"),
                               read_char_vec(ds, "minor_gases_upper"))
->>>>>>> 275ff8a7
 
   ref = Reference(Array{FT}(ds["press_ref"][:]),
                   Array{FT}(ds["temp_ref"][:]),

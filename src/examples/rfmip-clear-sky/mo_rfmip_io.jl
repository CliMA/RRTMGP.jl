# This code is part of RRTM for GCM Applications - Parallel (RRTMGP)
#
# Contacts: Robert Pincus and Eli Mlawer
# email:  rrtmgp@aer.com
#
# Copyright 2015-2018,  Atmospheric and Environmental Research and
# Regents of the University of Colorado.  All right reserved.
#
# Use and duplication is permitted under the terms of the
#    BSD 3-clause license, see http://opensource.org/licenses/BSD-3-Clause
# -------------------------------------------------------------------------------------------------
#
# This module reads an example file containing atomspheric conditions (temperature, pressure, gas concentrations)
#   and surface properties (emissivity, temperature), defined on nlay layers across a set of ncol columns subject to
#   nexp perturbations, and returns them in data structures suitable for use in rte and rrtmpg. The input data
#   are partitioned into a user-specified number of blocks.
# For the moment only quantities relevant to longwave calculations are provided.
#
# The example files comes from the Radiative Forcing MIP (https://www.earthsystemcog.org/projects/rfmip/)
#   The protocol for this experiment allows for different specifications of which gases to consider:
# all gases, (CO2, CH4, N2O) + {CFC11eq; CFC12eq + HFC-134eq}. Ozone is always included
# The protocol does not specify the treatmet of gases like CO
#
# -------------------------------------------------------------------------------------------------

module mo_rfmip_io
#  use mo_rte_kind,   only: FT
#  use mo_gas_concentrations, &
#                        only: ty_gas_concs
#  use mo_util_string,   only: lower_case, string_in_array, string_loc_in_array
#  use mo_simple_netcdf, only: read_field, write_field, get_dim_size
#  use netcdf
#  implicit none
#  private

  using ..mo_gas_concentrations
  using ..mo_util_string
  using ..fortran_intrinsics
  using NCDatasets

  export read_kdist_gas_names, determine_gas_names, read_size, read_and_block_pt,
            read_and_block_sw_bc, read_and_block_lw_bc, read_and_block_gases_ty,
            unblock_and_write

  # ncol_l = 0
  # nlay_l = 0
  # nexp_l = 0 # Local copies
  #--------------------------------------------------------------------------------------------------------------------
  #
  # Find the size of the problem: columns, layers, perturbations (experiments)
  #
  function read_size(ds)
#    character(len=*),          intent(in   ) :: fileName
#    integer,         optional, intent(  out) :: ncol, nlay, nexp
#    ! ---------------------------
#    integer :: ncid
    # ---------------------------
#    if(nf90_open(trim(fileName), NF90_NOWRITE, ncid) /= NF90_NOERR) &
#      error("read_size: can't find file " // trim(fileName))

    ncol = Int(ds.dim["site"])
    nlay = Int(ds.dim["layer"])
    nexp = Int(ds.dim["expt"])

    if ds.dim["level"] ≠ nlay+1
      error("read_size: number of levels should be nlay+1")
    end

    return ncol, nlay, nexp
  end
#--------------------------------------------------------------------------------------------------------------------
#
# Return layer and level pressures and temperatures as arrays dimensioned (ncol, nlay/+1, nblocks)
#   Input arrays are dimensioned (nlay/+1, ncol, nexp)
#   Output arrays are allocated within this routine
#
  function read_and_block_pt(ds, blocksize)
#    character(len=*),           intent(in   ) :: fileName
#    integer,                    intent(in   ) :: blocksize
#    real(FT), dimension(:,:,:), allocatable, & ! [blocksize, nlay/+1, nblocks]
#                                intent(  out) :: p_lay, p_lev, t_lay, t_lev
    # ---------------------------
#    integer :: ncid
#    integer :: b, nblocks
#    real(FT), dimension(:,:  ), allocatable :: temp2d
#    real(FT), dimension(:,:,:), allocatable :: temp3d
    # ---------------------------

    FT = Float64
    ncol_l, nlay_l, nexp_l = read_size(ds)

    if any([ncol_l, nlay_l, nexp_l]  .== 0)
      error("read_and_block_pt: Haven't read problem size yet.")
    end

    if (ncol_l*nexp_l)%blocksize ≠ 0
      error("read_and_block_pt: number of columns doesn't fit evenly into blocks.")
    end

    nblocks = Int((ncol_l*nexp_l)/blocksize)

    p_lay = Array{FT}(undef,blocksize,nlay_l  ,nblocks)
    t_lay = Array{FT}(undef,blocksize,nlay_l  ,nblocks)
    p_lev = Array{FT}(undef,blocksize,nlay_l+1,nblocks)
    t_lev = Array{FT}(undef,blocksize,nlay_l+1,nblocks)

#    if(nf90_open(trim(fileName), NF90_NOWRITE, ncid) /= NF90_NOERR) &
#      error("read_and_block_pt: can't find file " // trim(fileName))
    #
    # Read p, T data; reshape to suit RRTMGP dimensions
    #
    pres_layer = Array{FT}(ds["pres_layer"][:])
    temp3d = reshape( repeat(pres_layer,1,1,nexp_l), nlay_l, blocksize, nblocks )

    for b = 1:nblocks
      p_lay[:,:,b] = transpose(temp3d[:,:,b])
    end

    temp_layer = Array{FT}(ds["temp_layer"][:])
    temp3d = reshape(temp_layer, nlay_l, blocksize, nblocks )

    for b = 1:nblocks
      t_lay[:,:,b] = transpose(temp3d[:,:,b])
    end

    temp3d = []

    pres_level = Array{FT}(ds["pres_level"][:])
    temp3d = reshape( repeat(pres_level,1,1,nexp_l), nlay_l+1, blocksize, nblocks )

    for b = 1:nblocks
      p_lev[:,:,b] = transpose(temp3d[:,:,b])
    end

    temp_level = Array{FT}(ds["temp_level"][:])
    temp3d = reshape(temp_level,nlay_l+1, blocksize, nblocks )

    for b = 1:nblocks
      t_lev[:,:,b] = transpose(temp3d[:,:,b])
    end

    temp3d = []
    return p_lay, p_lev, t_lay, t_lev
  end
  #--------------------------------------------------------------------------------------------------------------------
  #
  # Read and reshape shortwave boundary conditions
  #
  function read_and_block_sw_bc(ds, blocksize)
#    character(len=*),           intent(in   ) :: fileName
#    integer,                    intent(in   ) :: blocksize
#    real(FT), dimension(:,:), allocatable, &
#                                intent(  out) :: surface_albedo, total_solar_irradiance, solar_zenith_angle
#    ! ---------------------------
#    integer :: ncid
#    integer :: nblocks
#    real(FT), dimension(ncol_l, nexp_l) :: temp2D
    # ---------------------------
    FT = Float64
    ncol_l, nlay_l, nexp_l = read_size(ds)

    if any([ncol_l, nlay_l, nexp_l] .== 0)
      error("read_and_block_sw_bc: Haven't read problem size yet.")
    end
    if (ncol_l*nexp_l)%blocksize ≠ 0
      error("read_and_block_sw_bc: number of columns doesn't fit evenly into blocks.")
    end
    nblocks = Int((ncol_l*nexp_l)/blocksize)
    #
    # Check that output arrays are sized correctly : blocksize, nlay, (ncol * nexp)/blocksize
    #
    surface_albedo = Array{FT}(ds["surface_albedo"][:])
    temp2D = repeat(surface_albedo,1,nexp_l)

    surface_albedo = reshape(temp2D,blocksize,nblocks)

    total_solar_irradiance = Array{FT}(ds["total_solar_irradiance"][:])
    temp2D = repeat(total_solar_irradiance,1,nexp_l)
    total_solar_irradiance = reshape(temp2D, blocksize, nblocks)

    solar_zenith_angle = Array{FT}(ds["solar_zenith_angle"][:])
    temp2D = repeat(solar_zenith_angle,1,nexp_l)
    solar_zenith_angle = reshape(temp2D, blocksize, nblocks)
    return surface_albedo, total_solar_irradiance, solar_zenith_angle
  end
  #--------------------------------------------------------------------------------------------------------------------
  #
  # Read and reshape longwave boundary conditions
  #
  function read_and_block_lw_bc(ds, blocksize)
#    character(len=*),           intent(in   ) :: fileName
#    integer,                    intent(in   ) :: blocksize
#    real(FT), dimension(:,:), allocatable, &
#                                intent(  out) :: surface_emissivity, surface_temperature
#    ! ---------------------------
#    integer :: ncid
#    integer :: nblocks
#    real(FT), dimension(ncol_l, nexp_l) :: temp2D ! Required to make gfortran 8 work, not sure why
    FT = Float64
    # ---------------------------
    ncol_l, nlay_l, nexp_l = read_size(ds)
    if any([ncol_l, nlay_l, nexp_l]  .== 0)
      error("read_and_block_lw_bc: Haven't read problem size yet.")
    end

    if (ncol_l*nexp_l)%blocksize ≠ 0
      error("read_and_block_lw_bc: number of columns doesn't fit evenly into blocks.")
    end

    nblocks = convert(Int,(ncol_l*nexp_l)/blocksize)

    #
    # Allocate on assignment
    #
<<<<<<< HEAD
    temp2D = repeat( FT.(ds["surface_emissivity"][:]) ,1,nexp_l)
    surface_emissivity  = reshape(temp2D,blocksize,nblocks)

#comment - SK - Actual array size in rfmip file fo surf_temp is ( nsite/ncol x n_exp ) -> (100 x 18)
# for some reason, fortran code is only reading the first ncol entries.
# this needs to be revisited
#    temp2D = repeat(ds["surface_temperature"][:],1,nexp_l)
#    surface_temperature = reshape(temp2D,blocksize,nblocks)

#    surface_temperature = reshape( ds["surface_temperature"][:], blocksize, nblocks ) # alternate version

    temp2D = repeat(  FT.(ds["surface_temperature"][:][:,1]),1,nexp_l)
    surface_temperature = reshape( temp2D, blocksize, nblocks )
=======
    surface_emissivity = Array{FT}(ds["surface_emissivity"][:])
    temp2D = repeat(surface_emissivity,1,nexp_l)
    surface_emissivity  = reshape(temp2D,blocksize,nblocks)

    surface_temperature = Array{FT}(ds["surface_temperature"][:])
    temp2D = repeat(surface_temperature,1,nexp_l)
    surface_temperature = reshape(temp2D,blocksize,nblocks)
>>>>>>> 9fc9c987

    return surface_emissivity, surface_temperature
  end
#--------------------------------------------------------------------------------------------------------------------
#
# Create a pair of string arrays - one containing the chemical name of each gas, used by the k-distribution, and
#   one containing the name as contained in the RFMIP input files - depending on the forcing scenario
# Forcing index (1 = all available greenhouse gases;
#                2 = CO2, CH4, N2O, CFC11eq
#                3 = CO2, CH4, N2O, CFC12eq, HFC-134eq
#                All scenarios use 3D values of ozone, water vapor so those aren't listed here
#
  function determine_gas_names(ds, forcing_index)
#    character(len=*),                             intent(in   ) :: concentrationFile, kdistFile
#    integer,                                      intent(in   ) :: forcing_index
#    character(len=32), dimension(:), allocatable, intent(inout) :: names_in_kdist, names_in_file
#    ! ----------------
#    integer :: num_gases, i
#    character(len=32), dimension(11) :: &
      # chem_name = ["co", "ch4", "o2", "n2o", "n2", "co2", "CCl4", "ch4", "CH3Br", "CH3Cl", "cfc22"]
      chem_name = ["co", "ch4", "o2", "n2o", "n2", "co2", "ccl4", "ch4", "ch3br", "ch3cl", "cfc22"]

      conc_name = ["carbon_monoxide", "methane", "oxygen",
          	   "nitrous_oxide", "nitrogen",
        	   "carbon_dioxide", "carbon_tetrachloride",
        	   "methane", "methyl_bromide",
        	   "methyl_chloride", "hcfc22"]
    # ----------------
    if forcing_index == 1
      names_in_kdist = read_kdist_gas_names(ds)
      names_in_file = Array{String}(undef,length(names_in_kdist))
#      allocate(names_in_file(size(names_in_kdist)))
      for i = 1:length(names_in_kdist)
        names_in_file[i] = trim(lowercase(names_in_kdist[i]))
        #
        # Use a mapping between chemical formula and name if it exists
        #
        if string_in_array(names_in_file[i], chem_name)
          names_in_file[i] = conc_name[string_loc_in_array(names_in_file[i], chem_name)]
        end
      end
    elseif forcing_index == 2
      num_gases = 6
      #
      # Not part of the RFMIP specification, but oxygen is included because it's a major
      #    gas in some bands in the SW
      #
      names_in_kdist = ["co2", "ch4", "n2o", "o2", "cfc12", "cfc11"]
      names_in_file =  ["carbon_dioxide", "methane", "nitrous_oxide",
                        "oxygen", "cfc12", "cfc11eq"]
    elseif forcing_index == 3
      num_gases = 6
      #
      # Not part of the RFMIP specification, but oxygen is included because it's a major
      #    gas in some bands in the SW
      #
      names_in_kdist = ["co2", "ch4", "n2o", "o2", "cfc12", "hfc134a"]
      names_in_file =  ["carbon_dioxide", "methane", "nitrous_oxide",
                        "oxygen", "cfc12eq", "hfc134aeq"]
    else
      error("determine_gas_names: unknown value of forcing_index")
    end
    return names_in_kdist, names_in_file

  end
#--------------------------------------------------------------------------------------------------------------------
#!
#! Read the names of the gases known to the k-distribution
#!
#!
  function read_kdist_gas_names(ds)
#    character(len=*),          intent(in   ) :: fileName
#    character(len=32), dimension(:), allocatable, &
#                               intent(  out) :: kdist_gas_names
#    ! ---------------------------
#    integer :: ncid, varid
#    character(len=9), parameter :: varName = "gas_names"
#    ! ---------------------------
    varName = "gas_names"


#    if(nf90_open(trim(fileName), NF90_NOWRITE, ncid) /= NF90_NOERR) &
#      error("read_kdist_gas_names: can't open file " // trim(fileName))

#    allocate(kdist_gas_names(get_dim_size(ncid, 'absorber')))

    ngases = ds.dim["absorber"]

    kdist_gas_names = Array{String}(undef, ngases)

    if !haskey(ds,varName)
      error("read_kdist_gas_names: can't find variable " * trim(varName))
    end

    temp_str = ds[varName][:]

    for i = 1:ngases
      kdist_gas_names[i] = trim(join(temp_str[:,i]))
    end
    return kdist_gas_names


#    if(nf90_inq_varid(ncid, trim(varName), varid) /= NF90_NOERR) &
#      error("read_kdist_gas_names: can't find variable " // trim(varName))
#    if(nf90_get_var(ncid, varid, kdist_gas_names)  /= NF90_NOERR) &
#      error("read_kdist_gas_names: can't read variable " // trim(varName))

#    ncid = nf90_close(ncid)
  end
  #!--------------------------------------------------------------------------------------------------------------------
  #!
  #! Read and reshape gas concentrations. RRTMGP requires gas concentrations to be supplied via a class
  #!   (ty_gas_concs). Gas concentrations are set via a call to gas_concs%set_vmr(name, values)
  #!   where `name` is nominally the chemical formula for the gas in question and `values` may be
  #!   a scalar, a 1-d profile assumed to apply to all columns, or an array of dimension (ncol, nlay).
  #! This routine outputs a vector nblocks long of these types so each element of the array can be passed to
  #!   the rrtmgp gas optics calculation in turn.
  #!
  #! This routine exploits RFMIP conventions: only water vapor and ozone vary by column within
  #!   each experiment.
  #! Fields in the RFMIP file have a trailing _GM (global mean); some fields use a chemical formula and other
  #!   a descriptive name, so a map is provided between these.
  #!
  function read_and_block_gases_ty(ds, blocksize, gas_names, names_in_file)
#    character(len=*),           intent(in   ) :: fileName
#    integer,                    intent(in   ) :: blocksize
#    character(len=*),  dimension(:), &
#                                intent(in   ) :: gas_names ! Names used by the k-distribution/gas concentration type
#    character(len=*),  dimension(:), &
#                                intent(in   ) :: names_in_file ! Corresponding names in the RFMIP file
#    type(ty_gas_concs), dimension(:), allocatable, &
#                                intent(  out) :: gas_conc_array

#    ! ---------------------------
#    integer :: ncid
#    integer :: nblocks
#    integer :: b, g
#    integer,  dimension(:,:),   allocatable :: exp_num
#    real(FT), dimension(:),     allocatable :: gas_conc_temp_1d
#    real(FT), dimension(:,:,:), allocatable :: gas_conc_temp_3d
#    ! ---------------------------
    ncol_l, nlay_l, nexp_l = read_size(ds)

    if any([ncol_l, nlay_l, nexp_l] .== 0)
      error("read_and_block_lw_bc: Haven't read problem size yet.")
    end
    if (ncol_l*nexp_l)%blocksize ≠ 0
      error("read_and_block_lw_bc: number of columns doesn't fit evenly into blocks.")
    end
    nblocks = Int((ncol_l*nexp_l)/blocksize)
    FT = Float64
    gas_concs = ty_gas_concs(FT, ncol_l, nlay_l)
    gas_conc_array = Vector([deepcopy(gas_concs) for i in 1:nblocks])
    # gas_conc_array = Vector()
#    allocate(gas_conc_array(nblocks))
    # Experiment index for each colum

    # ORIGINAL: exp_num = reshape(spread([(b, b = 1, nexp_l)], 1, ncopies = ncol_l), shape = [blocksize, nblocks], order=[1,2])

    exp_num = freshape(spread(convert(Array,collect(1:nexp_l)'), 1, ncol_l), [blocksize, nblocks], order=[1,2])
    # test_data(exp_num, "exp_num")


#    if(nf90_open(trim(fileName), NF90_NOWRITE, ncid) /= NF90_NOERR) &
#      error("read_and_block_gases_ty: can't find file " // trim(fileName))

    #
    # Water vapor and ozone depend on col, lay, exp: look just like other fields
    #
    # gas_conc_temp_3d = reshape(read_field(ncid, "water_vapor", nlay_l, ncol_l, nexp_l), &
    #                           shape = [nlay_l, blocksize, nblocks]) * read_scaling(ncid, "water_vapor")

    water_vapor = Array{FT}(ds["water_vapor"][:])
    gas_conc_temp_3d = reshape(water_vapor, nlay_l, blocksize, nblocks ) .* read_scaling(ds,"water_vapor")
    # test_data(gas_conc_temp_3d, "water_vapor_gas_conc_temp_3d")

    for b = 1:nblocks
      gas_conc_temp_3d_t = transpose(gas_conc_temp_3d[:,:,b])
      gas_conc_temp_3d_a = convert(Array, gas_conc_temp_3d_t)

      set_vmr!(gas_conc_array[b], "h2o", gas_conc_temp_3d_a, size(gas_conc_temp_3d_a))
    end

    ozone = Array{FT}(ds["ozone"][:])
    gas_conc_temp_3d = reshape(ozone, nlay_l, blocksize, nblocks ) * read_scaling(ds,"ozone")
    # test_data(gas_conc_temp_3d, "ozone_gas_conc_temp_3d")

    for b = 1:nblocks
      set_vmr!(gas_conc_array[b],"o3", convert(Array, transpose(gas_conc_temp_3d[:,:,b])))
    end

    #
    # All other gases are a function of experiment only
    #
    for g = 1:length(gas_names)
      #
      # Skip 3D fields above, also NO2 since RFMIP doesn't have this
      #
      if string_in_array(gas_names[g], ["h2o", "o3", "no2"])
        continue
      end

      # Read the values as a function of experiment
     # gas_conc_temp_1d = read_field(ncid, trim(names_in_file(g)) // "_GM", nexp_l) * read_scaling(ncid, trim(names_in_file(g)) // "_GM")
      gas_conc_temp_1d = ds[trim(names_in_file[g]) * "_GM"][:] * read_scaling(ds,trim(names_in_file[g]) * "_GM")

      for b = 1:nblocks
        # Does every value in this block belong to the same experiment?
        if all( exp_num[2:end,b] .- exp_num[1,b] .== 0 )
          # Provide a scalar value
          set_vmr!(gas_conc_array[b],gas_names[g], gas_conc_temp_1d[exp_num[1,b]])
        else
          # Create 2D field, blocksize x nlay, with scalar values from each experiment
#          error(gas_conc_array(b)%set_vmr(gas_names(g), &
#          spread(gas_conc_temp_1d(exp_num(:,b)), 2, ncopies = nlay_l)))
          # gas_conc_temp_1d_rep = repeat(gas_conc_temp_1d, 1, nlay_l)
          # set_vmr!(gas_conc_array[b],gas_names[g], gas_conc_temp_1d_rep )

          set_vmr!(gas_conc_array[b], gas_names[g], spread(gas_conc_temp_1d[exp_num[:,b]], 2, nlay_l))
        end
      end

    end

    # for b = 1:nblocks
    #   for igas = 1:length(gas_conc_array[b].concs)
    #     test_data(gas_conc_array[b].concs[igas].conc, "gas_conc_b"*string(b)*"_i"*string(igas))
    #   end
    # end
    return gas_conc_array
  end
  #--------------------------------------------------------------------------------------------------------------------
#  function read_scaling(ncid, varName)
  function read_scaling(ds, varName) # modified to pass DS (dataset instead of ncid)
#    integer,          intent(in) :: ncid
#    character(len=*), intent(in) :: varName
#    real(FT)                     :: read_scaling

#    integer           :: varid
#    character(len=16) :: charUnits

    FT = Float64

    if haskey(ds,varName)
      scaling_str = ds[varName].attrib["units"]
    else
      error("read_scaling: can't find variable " * trim(varName))
    end

#    if(nf90_inq_varid(ncid, trim(varName), varid) /= NF90_NOERR) &
#      error("read_scaling: can't find variable " // trim(varName))
#    if(nf90_get_att(ncid, varid, "units", charUnits)  /= NF90_NOERR) &
#      error("read_scaling: can't read attribute 'units' from variable " // trim(varName))
#    read(charUnits, *) read_scaling
    return parse(FT, scaling_str)

  end
#--------------------------------------------------------------------------------------------------------------------
  #
  # Reshape and reorder values (nominally fluxes) from RTE order (ncol, nlev, nblocks)
  #   to RFMIP order (nlev, ncol, nexp), then write them to a user-specified variable
  #   in a netCDF file.
  #
  function unblock_and_write(ds, varName, values)
#    character(len=*),           intent(in   ) :: fileName, varName
#    real(FT), dimension(:,:,:),  & ! [blocksize, nlay/+1, nblocks]
#                                intent(in   ) :: values
#    ! ---------------------------
#    integer :: ncid
#    integer :: b, blocksize, nlev, nblocks
#    real(FT), dimension(:,:), allocatable :: temp2d
#    ! ---------------------------
    FT = Float64
    ncol_l, nlay_l, nexp_l = read_size(ds)

    if any([ncol_l, nlay_l, nexp_l] .== 0)
      error("unblock_and_write: Haven't read problem size yet.")
    end
    blocksize = size(values,1)
    nlev      = size(values,2)
    nblocks   = size(values,3)
    if nlev ≠ nlay_l+1
      error("unblock_and_write: array values has the wrong number of levels")
    end
    if (blocksize*nblocks) ≠ (ncol_l*nexp_l)
      error("unblock_and_write: array values has the wrong number of blocks/size")
    end

    temp2D = Array{FT}(undef,nlev,ncol_l*nexp_l)

    for b = 1:nblocks
      temp2D[1:nlev, ((b-1)*blocksize+1):(b*blocksize)] = transpose(values[1:blocksize,1:nlev,b])
    end
    #
    # Check that output arrays are sized correctly : blocksize, nlay, (ncol * nexp)/blocksize
    #
# SK - commenting - assuming it is appending an existing file
#    if(nf90_open(trim(fileName), NF90_WRITE, ncid) /= NF90_NOERR) &
#      error("unblock_and_write: can't find file " // trim(fileName))
#    error(write_field(ncid, varName,  &
#                                 reshape(temp2d, shape = [nlev, ncol_l, nexp_l])))
#
#    ncid = nf90_close(ncid)
    # this portion needs to be double checked

    defVar(ds,varName, reshape(temp2d,nlev,ncol_l,nexp_l), ("nlev","ncol_l","nexp_l"))

  end
#-------------------------------------------
end<|MERGE_RESOLUTION|>--- conflicted
+++ resolved
@@ -212,7 +212,6 @@
     #
     # Allocate on assignment
     #
-<<<<<<< HEAD
     temp2D = repeat( FT.(ds["surface_emissivity"][:]) ,1,nexp_l)
     surface_emissivity  = reshape(temp2D,blocksize,nblocks)
 
@@ -226,15 +225,6 @@
 
     temp2D = repeat(  FT.(ds["surface_temperature"][:][:,1]),1,nexp_l)
     surface_temperature = reshape( temp2D, blocksize, nblocks )
-=======
-    surface_emissivity = Array{FT}(ds["surface_emissivity"][:])
-    temp2D = repeat(surface_emissivity,1,nexp_l)
-    surface_emissivity  = reshape(temp2D,blocksize,nblocks)
-
-    surface_temperature = Array{FT}(ds["surface_temperature"][:])
-    temp2D = repeat(surface_temperature,1,nexp_l)
-    surface_temperature = reshape(temp2D,blocksize,nblocks)
->>>>>>> 9fc9c987
 
     return surface_emissivity, surface_temperature
   end

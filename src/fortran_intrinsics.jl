module fortran_intrinsics

export fmerge,
       fminloc,
       fmaxloc,
       spread,
       associated,
       is_initialized,
       allocated,
       present

"""
    fmerge(t_source, f_source, mask)
Based on: http://gcc.gnu.org/onlinedocs/gfortran/MERGE.html
TODO: FIX IMPLEMENTATION
"""
fmerge(t_source, f_source, mask) = mask ? t_source : f_source

"""
    fminloc(a, dim, mask=nothing)
Based on: https://gcc.gnu.org/onlinedocs/gfortran/MINLOC.html
TODO: FIX IMPLEMENTATION
"""
fminloc(a; dim, mask=nothing) = mask==nothing ? argmin(a, dims=dim) : argmin(a[mask], dims=dim)

"""
    fmaxloc(a, dim=nothing, mask=nothing)
Based on: https://gcc.gnu.org/onlinedocs/gfortran/MAXLOC.html
TODO: FIX IMPLEMENTATION
"""
fmaxloc(a; dim, mask=nothing) = mask==nothing ? argmax(a, dims=dim) : argmax(a[mask], dims=dim)

"""
    fspread(a, dim=nothing, mask=nothing)
Based on: https://gcc.gnu.org/onlinedocs/gcc-4.4.0/gfortran/SPREAD.html
TODO: FIX IMPLEMENTATION
"""
<<<<<<< HEAD
#spread(source, dim, ncopies) = ...
=======
function spread(source::T, dim::Int, ncopies::Int) where T<:Number
  @assert dim <= N+1
  Vector{T}([source for x in 1:ncopies])
end
function spread(source::Array{T,N}, dim::Int, ncopies::Int) where {T,N}
  @assert dim <= N+1
  counts = [1 for i in 1:N]
  counts[dim] = ncopies
  return repeat(source, counts...)
end
>>>>>>> cbbdd0c9

associated(a::Array) = length(a)>0
allocated(a::Array) = a ≠ nothing
deallocate!(a) = (a = nothing)
is_initialized(a::Array) = allocated(a) && length(a)>0
present(arg) = arg ≠ nothing


"""
    move_alloc!(from, to)
Based on: https://gcc.gnu.org/onlinedocs/gfortran/MOVE_005fALLOC.html
TODO: FIX IMPLEMENTATION
"""
function move_alloc!(from, to)
  to = deepcopy(from)
  from = nothing
end

end<|MERGE_RESOLUTION|>--- conflicted
+++ resolved
@@ -35,9 +35,7 @@
 Based on: https://gcc.gnu.org/onlinedocs/gcc-4.4.0/gfortran/SPREAD.html
 TODO: FIX IMPLEMENTATION
 """
-<<<<<<< HEAD
-#spread(source, dim, ncopies) = ...
-=======
+
 function spread(source::T, dim::Int, ncopies::Int) where T<:Number
   @assert dim <= N+1
   Vector{T}([source for x in 1:ncopies])
@@ -48,13 +46,13 @@
   counts[dim] = ncopies
   return repeat(source, counts...)
 end
->>>>>>> cbbdd0c9
 
 associated(a::Array) = length(a)>0
 allocated(a::Array) = a ≠ nothing
 deallocate!(a) = (a = nothing)
 is_initialized(a::Array) = allocated(a) && length(a)>0
 present(arg) = arg ≠ nothing
+
 
 
 """

--- conflicted
+++ resolved
@@ -103,19 +103,10 @@
   tropo::Array{Bool,2}
   "Layer limits of upper, lower atmospheres"
   tropo_lims::Array{I,3}
-<<<<<<< HEAD
-  "Indicates whether arrays are ordered in the vertical with 1 at the top or the bottom of the domain."
-  top_at_1::Bool
-  "Indicates whether ...."
-  any_tropo_lims::Array{Bool,1}
-  "Surface layer."
-  sfc_lay::I
-=======
   "Any tropospheric limits greater than 0"
   gt_0_tropo_lims::Array{Bool,1}
   "Mesh orientation, see [`MeshOrientation`](@ref)."
   mesh_orientation::MeshOrientation{I}
->>>>>>> 5b62d918
   "Number of layers."
   nlay::I
   "Number of columns."
@@ -193,9 +184,6 @@
     tropo_lims[:, 1, 2] .= fmaxloc_wrapper(p_lay, dim=2, mask=(.!tropo))
     tropo_lims[:, 2, 2] .= nlay
   end
-  any_tropo_lims = Array{Bool}([false,false])
-  any_tropo_lims[1] = any(tropo_lims[:,1,1] .> 0)
-  any_tropo_lims[2] = any(tropo_lims[:,1,2] .> 0)
 
   gt_0_tropo_lims = Array{Bool}([false,false])
   gt_0_tropo_lims[1] = any(tropo_lims[:,1,1] .> 0)
@@ -211,14 +199,8 @@
                                 col_dry,
                                 tropo,
                                 tropo_lims,
-<<<<<<< HEAD
-                                top_at_1,
-                                any_tropo_lims,
-                                sfc_lay,
-=======
                                 gt_0_tropo_lims,
                                 mesh_orientation,
->>>>>>> 5b62d918
                                 nlay,
                                 ncol)
 end
@@ -252,21 +234,12 @@
   tropo::Bool
   "Layer limits of upper, lower atmospheres"
   tropo_lims::Array{I,2}
-<<<<<<< HEAD
-  "Indicates whether arrays are ordered in the vertical with 1 at the top or the bottom of the domain."
-  top_at_1::Bool
-  "Indicates whether ...."
-  any_tropo_lims::Array{Bool,1}
-  "Surface layer."
-  sfc_lay::I
-  "i-th layer"
-  ilay::I
-=======
   "Any tropospheric limits greater than 0"
   gt_0_tropo_lims::Array{Bool,1}
   "Mesh orientation, see [`MeshOrientation`](@ref)."
   mesh_orientation::MeshOrientation{I}
->>>>>>> 5b62d918
+  "i-th layer."
+  ilay::I
 end
 
 function Base.convert(::Type{AtmosphericState}, data::Array{AtmosphericStatePGP{FT,I}}) where {FT,I}
@@ -307,7 +280,6 @@
   tropo_lims = Array{I}([data[i,1].tropo_lims[k,p] for i in 1:s[1],
                                                      k in 1:s_tropo_lims[1],
                                                      p in 1:s_tropo_lims[2]])
-  any_tropo_lims = first(data).any_tropo_lims
 
   return AtmosphericState{FT,I}(gas_conc,
                                 p_lay,
@@ -319,14 +291,8 @@
                                 col_dry,
                                 tropo,
                                 tropo_lims,
-<<<<<<< HEAD
-                                top_at_1,
-                                any_tropo_lims,
-                                sfc_lay,
-=======
                                 gt_0_tropo_lims,
                                 mesh_orientation,
->>>>>>> 5b62d918
                                 nlay, ncol)
 end
 
@@ -344,15 +310,9 @@
                              data.col_dry[i,j],
                              data.tropo[i,j],
                              data.tropo_lims[i,:,:],
-<<<<<<< HEAD
-                             data.top_at_1,
-                             data.any_tropo_lims,
-                             data.sfc_lay,
+                             data.gt_0_tropo_lims,
+                             data.mesh_orientation,
                              j) for i in 1:s[1], j in 1:s[2]]
-=======
-                             data.gt_0_tropo_lims,
-                             data.mesh_orientation) for i in 1:s[1], j in 1:s[2]]
->>>>>>> 5b62d918
 
 end
 

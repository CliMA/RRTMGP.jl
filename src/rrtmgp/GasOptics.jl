"""
    GasOptics

Computes spectrally-resolved gas optical properties and source functions
 given atmopsheric physical properties (profiles of temperature, pressure, and gas concentrations)
 The struct must be initialized with data (provided as a netCDF file) before being used.

Two variants apply to internal Planck sources (longwave radiation in the Earth's atmosphere) and to
 external stellar radiation (shortwave radiation in the Earth's atmosphere).
 The variant is chosen based on what information is supplied during initialization.
 (It might make more sense to define two sub-classes)
"""
module GasOptics
using OffsetArrays
using TimerOutputs
using DocStringExtensions

const to_gor = TimerOutput()
using ..FortranIntrinsics
using ..PhysicalConstants
using ..AtmosphericStates
using ..ArrayUtilities
using ..OpticalProps
using ..SourceFunctions

using ..Utilities
using ..GasConcentrations
using ..OpticalProps
export gas_optics_int!, gas_optics_ext!, load_totplnk, load_solar_source
export source_is_internal, source_is_external, get_press_min
export get_col_dry
export Reference
export GasOpticsVars

"""
    Reference{FT}

Reference variables for look-up tables / interpolation

# Fields
$(DocStringExtensions.FIELDS)
"""
struct Reference{FT}
  press#::Vector{T}
  press_log#::Vector{T}
  temp#::Vector{T}
  press_min#::T
  press_max#::T
  temp_min#::T
  temp_max#::T
  press_log_delta#::T
  temp_delta#::T
  press_trop_log#::T
  vmr#::Array{T,3}   # vmr(lower or upper atmosphere, gas, temp)
  function Reference(press::Array{FT},
                     temp::Array{FT},
                     press_ref_trop::FT,
                     vmr_ref::Array{FT},
                     available_gases::Array{S},
                     gas_names::Array{S}) where {FT<:AbstractFloat,S<:AbstractString}

    gas_is_present = map(x->x in available_gases, gas_names)
    ngas = count(gas_is_present)

    press_log = log.(press)
    # TODO: remove assumption of ordering
    temp_min = temp[1]
    temp_max = temp[length(temp)]
    press_min = press[length(press)]
    press_max = press[1]

    press_trop_log = log(press_ref_trop)

    press_log_delta = (log(press_min)-log(press_max))/(length(press)-1)
    temp_delta      = (temp_max-temp_min)/(length(temp)-1)

    vmr_ref_red = OffsetArray{FT}(undef, 1:size(vmr_ref, 1),0:ngas, 1:size(vmr_ref, 3))

    # Gas 0 is used in single-key species method, set to 1.0 (col_dry)
    vmr_ref_red[:,0,:] = vmr_ref[:,1,:]
    for i = 1:ngas
      idx = loc_in_array(available_gases[i], gas_names)
      vmr_ref_red[:,i,:] = vmr_ref[:,idx+1,:]
    end
    return new{FT}(press,
                   press_log,
                   temp,
                   press_min,
                   press_max,
                   temp_min,
                   temp_max,
                   press_log_delta,
                   temp_delta,
                   press_trop_log,
                   vmr_ref_red)
  end
end

"""
    GasOpticsAux{I}

Auxiliary indexes for variables in the upper
and lower levels of the atmosphere.

# Fields
$(DocStringExtensions.FIELDS)
"""
struct GasOpticsAux{I}
  "indexes for determining `col_gas`"
  idx_minor::Vector{I}
  "indexes that have special treatment in density scaling"
  idx_minor_scaling::Vector{I}
  function GasOpticsAux(gas_names_present, gas_minor, identifier_minor, reduced_atmos, ::Type{I}) where I
    return new{I}(create_idx_minor(I,
                                   gas_names_present,
                                   gas_minor,
                                   identifier_minor,
                                   reduced_atmos.minor_gases),
                  create_idx_minor_scaling(I,
                                           gas_names_present,
                                           reduced_atmos.scaling_gas))
  end
end

"""
<<<<<<< HEAD
    GasOpticsVars{FT}
=======
    GasOpticsVars{FT,I}
>>>>>>> 275ff8a7

Variables defined at

  - upper  (log(p) < ref.press_trop_log)
  - lower  (log(p) > ref.press_trop_log)

levels of the atmosphere for both full and reduced sets of gases.

# Fields
$(DocStringExtensions.FIELDS)
"""
<<<<<<< HEAD
struct GasOpticsVars{FT}
=======
struct GasOpticsVars{FT,I}
>>>>>>> 275ff8a7
  "minor g-point limits"
  minor_limits_gpt::Array{I,2}
  "minor scales with density"
  minor_scales_with_density::Vector{Bool}
  "scale by complement"
  scale_by_complement::Vector{Bool}
  "kminor start"
  kminor_start::Vector{I}
  "kminor"
  kminor::Array{FT,3} #, (n_minor,eta,temperature)
  "scaling gas"
  scaling_gas::Array{String}
  "minor gases"
  minor_gases::Array{String}
end

abstract type AbstractGasOptics{T,I} <: AbstractOpticalProps{T,I} end

"""
    InternalSourceGasOptics{FT,I} <: AbstractGasOptics{FT,I}

Gas optics with internal sources (for longwave radiation)

# Fields
$(DocStringExtensions.FIELDS)
"""
struct InternalSourceGasOptics{FT,I} <: AbstractGasOptics{FT,I}
  "Reference data"
  ref::Reference{FT}
  "Base optical properties"
  optical_props::OpticalPropsBase{FT,I}
  "GasOpticsVars in the lower atmosphere"
  lower::GasOpticsVars
  "GasOpticsVars in the upper atmosphere"
  upper::GasOpticsVars
  "Auxiliary variables (index maps) in the lower atmosphere"
  lower_aux::GasOpticsAux{I}
  "Auxiliary variables (index maps) in the upper atmosphere"
  upper_aux::GasOpticsAux{I}
  "Present gas names"
  gas_names::Vector{String}
  "Absorption coefficient for major species (g-point,eta,pressure,temperature)"
  kmajor::Array{FT,4}
  "major species pair; [2, nflav]"
  flavor::Array{I,2}
  "Flavor per g-point: `lower.flavor = gpoint_flavor[1, 1:ngpt]`, `upper.flavor = gpoint_flavor[2, 1:ngpt]`"
  gpoint_flavor::Array{I,2}
  "Indicates whether a key species is in any band"
  is_key::Vector{Bool}
  "Stored fraction of Planck irradiance in band for given g-point"
  planck_frac::Array{FT,4}
  "integrated Planck irradiance by band; [Planck temperatures,band]"
  totplnk::Array{FT,2}
  "temperature steps in totplnk"
  totplnk_delta::FT
  "Absorption coefficient for Rayleigh scattering [g-point,eta,temperature,upper/lower atmosphere]"
  krayl::Union{Array{FT,4},Nothing}
end

"""
    ExternalSourceGasOptics{FT,I} <: AbstractGasOptics{FT,I}

Gas optics with external sources (for shortwave radiation)

# Fields
$(DocStringExtensions.FIELDS)
"""
struct ExternalSourceGasOptics{FT,I} <: AbstractGasOptics{FT,I}
  "Reference data"
  ref::Reference{FT}
  "Base optical properties"
  optical_props::OpticalPropsBase{FT,I}
  "GasOpticsVars in the lower atmosphere"
  lower::GasOpticsVars
  "GasOpticsVars in the upper atmosphere"
  upper::GasOpticsVars
  "Auxiliary variables (index maps) in the lower atmosphere"
  lower_aux::GasOpticsAux{I}
  "Auxiliary variables (index maps) in the upper atmosphere"
  upper_aux::GasOpticsAux{I}
  "Present gas names"
  gas_names::Vector{String}
  "Absorption coefficient for major species (g-point,eta,pressure,temperature)"
  kmajor::Array{FT,4}
  "major species pair; [2, nflav]"
  flavor::Array{I,2}
  "Flavor per g-point: lower.flavor = gpoint_flavor[1, g-point], upper.flavor = gpoint_flavor[2, g-point]"
  gpoint_flavor::Array{I,2}
  "Indicates whether a key species is in any band"
  is_key::Vector{Bool}
  "incoming solar irradiance (g-point)"
  solar_src::Vector{FT} # incoming solar irradiance(g-point)
  "absorption coefficient for Rayleigh scattering (g-point,eta,temperature,upper/lower atmosphere)"
  krayl::Union{Array{FT,4},Nothing}
end

"""
<<<<<<< HEAD
    InterpolationVars{FT,I}

Interpolation variables
=======
    InterpolationCoefficients{FT,I}

Interpolation coefficients
>>>>>>> 275ff8a7

# Fields
$(DocStringExtensions.FIELDS)
"""
<<<<<<< HEAD
struct InterpolationVars{FT,I}
  "interpolation index for temperature"
  jtemp#::Array{I}
  "interpolation index for pressure"
  jpress#::Array{I}
  "interpolation index for binary species parameter (eta)"
  jeta#::Array{I}
  "interpolation fractions for minor species"
  fminor
  "interpolation fractions for major species"
  fmajor
  "troposphere mask: itropo = merge(1,2,tropo[icol,ilay]); itropo = 1 lower atmosphere; itropo = 2 upper atmosphere"
  tropo
end
function InterpolationVars(::Type{FT}, ::Type{I}, s_play, nflav) where {I<:Int, FT<:AbstractFloat}
  ncol = s_play[1]
  nlay = s_play[2]
  jtemp = Array{I}(undef, s_play)
  jpress = Array{I}(undef, s_play)
  jeta = Array{I}(undef, 2,    nflav, s_play...)
  fmajor = zeros(FT, 2,2,2,nflav,s_play...)
  tropo = Array{Bool}(undef, s_play)
  fminor  = Array{FT}(undef, 2,2, nflav,ncol,nlay)
  return InterpolationVars{FT,I}(jtemp,jpress,jeta,fminor,fmajor,tropo)
=======
struct InterpolationCoefficients{FT,I}
  "index for temperature"
  jtemp::Array{I,2}
  "index for pressure"
  jpress::Array{I,2}
  "index for binary species parameter (eta)"
  jeta::Array{I,4}
  "troposphere mask: itropo = merge(1,2,tropo[icol,ilay]); itropo = 1 lower atmosphere; itropo = 2 upper atmosphere"
  tropo::Array{Bool,2}
  "fractions for major species"
  fmajor::Array{FT,6}
  "fractions for minor species"
  fminor::Array{FT,5}
end
function InterpolationCoefficients(::Type{FT}, ::Type{I}, ncol, nlay, nflav) where {I<:Int, FT<:AbstractFloat}
  jtemp = Array{I}(undef, ncol, nlay)
  jpress = Array{I}(undef, ncol, nlay)
  jeta = Array{I}(undef, 2, nflav, ncol, nlay)
  tropo = Array{Bool}(undef, ncol, nlay)
  fmajor = zeros(FT, 2,2,2, nflav,ncol, nlay)
  fminor  = Array{FT}(undef, 2,2, nflav,ncol,nlay)
  return InterpolationCoefficients{FT,I}(jtemp,jpress,jeta,tropo,fmajor,fminor)
>>>>>>> 275ff8a7
end

"""
    get_ngas(this::AbstractGasOptics)

Number of gases registered in the spectral configuration
"""
get_ngas(this::AbstractGasOptics) = length(this.gas_names)


"""
    get_nflav(this::AbstractGasOptics)

Number of distinct major gas pairs in the spectral bands (referred to as
"flavors" - all bands have a flavor even if there is one or no major gas)
"""
get_nflav(this::AbstractGasOptics) = size(this.flavor, 2)


"""
    gas_optics_int!(this::InternalSourceGasOptics,
                     play,
                     plev,
                     tlay,
                     tsfc,
                     gas_desc::GasConcs,
                     optical_props::AbstractOpticalPropsArry,
                     sources::SourceFuncLW;
                     col_dry=nothing,
                     tlev=nothing)

Compute gas optical depth and Planck source functions,
#  given temperature, pressure, and composition

 - `this` internal gas optics
 - `col_dry` Number of molecules per cm-2 of dry air
 - `atmos_state` atmospheric conditions
 - `sources` longwave source functions

inputs
real(FT), dimension(:),   intent(in   ) :: tsfc      # surface skin temperatures [K]; (ncol)
"""
function gas_optics_int!(this::InternalSourceGasOptics,
                         atmos_state::AtmosphericState,
                         # play,
                         # plev,
                         # tlay,
                         tsfc,
                         # gas_desc::GasConcs,
                         optical_props::AbstractOpticalPropsArry,
                         sources::SourceFuncLW;
                         col_dry=nothing,
                         b=nothing)
  play = atmos_state.p_lay
  plev = atmos_state.p_lev
  tlay = atmos_state.t_lay
  tlev = atmos_state.t_lev
  gas_desc = atmos_state.gas_concs
  # if b==nothing
  # else
  #   play = atmos_state.p_lay[:,:,b]
  #   plev = atmos_state.p_lev[:,:,b]
  #   tlay = atmos_state.t_lay[:,:,b]
  #   tlev = atmos_state.t_lev
  #   !(tlev==nothing) && (tlev = tlev[:,:,b])
  #   gas_desc = atmos_state.gas_concs[b]
  # end
  FT = eltype(play)

<<<<<<< HEAD
  interp_vars = InterpolationVars(FT, Int, size(play), get_nflav(this))
  # jpress = Array{Int}(undef, size(play))
  # jtemp = Array{Int}(undef, size(play))
  # jeta = Array{Int}(undef, 2,    get_nflav(this), size(play)...)

  # tropo = Array{Bool}(undef, size(play))
  # fmajor = zeros(FT, 2,2,2,get_nflav(this),size(play)...)
=======
  ncol,nlay  = size(play)
  ics = InterpolationCoefficients(FT, Int, ncol, nlay, get_nflav(this))
>>>>>>> 275ff8a7

  ngpt  = get_ngpt(this.optical_props)
  nband = get_nband(this.optical_props)

  # Gas optics
<<<<<<< HEAD
  compute_gas_taus!(interp_vars, this,
                   ngpt, nband,
                   atmos_state,
=======
  compute_gas_taus!(ics, this,
                   ncol, nlay, ngpt, nband,
                   play, plev, tlay, gas_desc,
>>>>>>> 275ff8a7
                   optical_props,
                   col_dry)

  # External source -- check arrays sizes and values
  # input data sizes and values
  check_extent(tsfc, ncol, "tsfc")
  check_range(tsfc, this.ref.temp_min,  this.ref.temp_max,  "tsfc")
  if present(tlev)
    check_extent(tlev, (ncol, nlay+1), "tlev")
    check_range(tlev, this.ref.temp_min, this.ref.temp_max, "tlev")
  end

  #   output extents
  @assert get_ncol(sources) == ncol
  @assert get_nlay(sources) == nlay
  @assert get_ngpt(sources) == ngpt

  # Interpolate source function
  source!(this,
<<<<<<< HEAD
          ncol, nlay, nband, ngpt,
          atmos_state,
          tsfc,
          interp_vars,
          sources)
=======
         ncol, nlay, nband, ngpt,
         play, plev, tlay, tsfc,
         ics,
         sources,
         tlev)
>>>>>>> 275ff8a7
  nothing
end

"""
    gas_optics_ext!(this::ExternalSourceGasOptics,
                     play,
                     plev,
                     tlay,
                     gas_desc::GasConcs,    # mandatory inputs
                     optical_props::AbstractOpticalPropsArry,
                     toa_src,        # mandatory outputs
                     col_dry=nothing)

Compute gas optical depth, `toa_src`, given temperature, pressure, and composition

<<<<<<< HEAD
 - `this` external-source gas optics
 - `atmos_state` atmospheric conditions
 - `optical_props` optical properties (inout)
 - `toa_src` top of atmosphere source (out)
 - `col_dry` Column dry amount; dim(ncol,nlay)
 - `last_call`
 - `b`
=======
# class(ExternalSourceGasOptics), intent(in) :: this
# real(FT), dimension(:,:), intent(in   ) :: play,    # layer pressures [Pa, mb]; (ncol,nlay)
#                                            plev,    # level pressures [Pa, mb]; (ncol,nlay+1)
#                                            tlay      # layer temperatures [K]; (ncol,nlay)
# type(GasConcs),       intent(in   ) :: gas_desc  # Gas volume mixing ratios
# # output
# class(AbstractOpticalPropsArry), intent(inout) :: optical_props
# real(FT), dimension(:,:), intent(  out) :: toa_src     # Incoming solar irradiance(ncol,ngpt)

# Optional inputs
# real(FT), dimension(:,:), intent(in   ), optional, target :: col_dry # Column dry amount; dim(ncol,nlay)
>>>>>>> 275ff8a7
"""
function gas_optics_ext!(this::ExternalSourceGasOptics,
                         atmos_state::AtmosphericState,
                         optical_props::AbstractOpticalPropsArry,
                         toa_src,        # mandatory outputs
                         col_dry=nothing,
                         last_call=false;
                         b=nothing)
  play = atmos_state.p_lay
  plev = atmos_state.p_lev
  tlay = atmos_state.t_lay
  gas_desc = atmos_state.gas_concs
  # if b==nothing
  # else
  #   play = atmos_state.p_lay[:,:,b]
  #   plev = atmos_state.p_lev[:,:,b]
  #   tlay = atmos_state.t_lay[:,:,b]
  #   gas_desc = atmos_state.gas_concs[b]
  # end

  FT = eltype(play)

<<<<<<< HEAD
  interp_vars = InterpolationVars(FT, Int, size(play), get_nflav(this))
  # jpress = Array{Int}( undef, size(play))
  # jtemp  = Array{Int}( undef, size(play))
  # jeta   = Array{Int}( undef, 2,     get_nflav(this), size(play)...)
  # tropo  = Array{Bool}(undef, size(play))
  # fmajor = zeros(FT, 2,2,2, get_nflav(this), size(play)...)

  ncol  = atmos_state.ncol
  nlay  = atmos_state.nlay
=======
  ncol,nlay  = size(play)
  ics = InterpolationCoefficients(FT, Int, ncol,nlay, get_nflav(this))
>>>>>>> 275ff8a7
  ngpt  = get_ngpt(this.optical_props)
  nband = get_nband(this.optical_props)

  # Gas optics
<<<<<<< HEAD
  @timeit to_gor "compute_gas_taus!" compute_gas_taus!(interp_vars, this,
                   ngpt, nband,
                   atmos_state,
=======
  @timeit to_gor "compute_gas_taus!" compute_gas_taus!(ics, this,
                   ncol, nlay, ngpt, nband,
                   play, plev, tlay, gas_desc,
>>>>>>> 275ff8a7
                   optical_props,
                   col_dry, last_call)

  # External source function is constant
  check_extent(toa_src,     (ncol,         ngpt), "toa_src")
  for igpt in 1:ngpt
     for icol in 1:ncol
        toa_src[icol,igpt] = this.solar_src[igpt]
     end
  end
  last_call && @show to_gor
end


# Returns optical properties and interpolation coefficients
"""
    compute_gas_taus!(interp_vars::InterpolationVars,
                      this::AbstractGasOptics,
                      ngpt, nband,
                      atmos_state::AtmosphericState,
                      optical_props::AbstractOpticalPropsArry,
                      col_dry=nothing)

 - `interp_vars` interpolation variables
 - `this` gas optics
 - `atmos_state` atmospheric conditions
 - `atmos_state` atmospheric conditions

<<<<<<< HEAD
=======
 - `ics` interpolation coefficients, see [`InterpolationCoefficients`](@ref)

class(AbstractGasOptics), intent(in   ) :: this
>>>>>>> 275ff8a7
integer,                          intent(in   ) :: ncol, nlay, ngpt, nband
class(AbstractOpticalPropsArry),     intent(inout) :: optical_props #inout because components are allocated
Optional inputs
real(FT), dimension(:,:), intent(in   ), optional, target :: col_dry # Column dry amount; dim(ncol,nlay)
----------------------------------------------------------
Local variables
real(FT), dimension(ngpt,nlay,ncol) :: tau, tau_rayleigh  # absorption, Rayleigh scattering optical depths
# integer :: igas, idx_h2o # index of some gases
# Number of molecules per cm^2
real(FT), dimension(ncol,nlay), target  :: col_dry_arr
real(FT), dimension(:,:),       pointer :: col_dry_wk
#
# Interpolation variables used in major gas but not elsewhere, so don't need exporting
#
real(FT), dimension(ncol,nlay,  this%get_ngas()) :: vmr     # volume mixing ratios
real(FT), dimension(ncol,nlay,0:this%get_ngas()) :: col_gas # column amounts for each gas, plus col_dry
real(FT), dimension(2,    get_nflav(this),ncol,nlay) :: col_mix # combination of major species's column amounts
                                                    # index(1) : reference temperature level
                                                    # index(2) : flavor
                                                    # index(3) : layer
real(FT), dimension(2,2,  get_nflav(this),ncol,nlay) :: fminor # interpolation fractions for minor species
                                                     # index(1) : reference eta level (temperature dependent)
                                                     # index(2) : reference temperature level
                                                     # index(3) : flavor
                                                     # index(4) : layer
integer :: ngas, nflav, neta, npres, ntemp
----------------------------------------------------------
"""
<<<<<<< HEAD
function compute_gas_taus!(interp_vars::InterpolationVars,
                           this::AbstractGasOptics{FT},
                           ngpt, nband,
                           atmos_state::AtmosphericState,
                           optical_props::AbstractOpticalPropsArry,
                           col_dry=nothing, last_call=false) where FT
  jtemp  = interp_vars.jtemp
  jpress = interp_vars.jpress
  jeta   = interp_vars.jeta
  tropo  = interp_vars.tropo
  fmajor = interp_vars.fmajor
  play = atmos_state.p_lay
  plev = atmos_state.p_lev
  tlay = atmos_state.t_lay
  nlay = atmos_state.nlay
  ncol = atmos_state.ncol
  gas_desc = atmos_state.gas_concs

  tau          = Array{FT}(undef, ngpt,nlay,ncol) # absorption, Rayleigh scattering optical depths
=======
function compute_gas_taus!(ics::InterpolationCoefficients,
                           this::AbstractGasOptics{FT},
                           ncol, nlay, ngpt, nband,
                           play, plev, tlay, gas_desc::GasConcs,
                           optical_props::AbstractOpticalPropsArry,
                           col_dry=nothing, last_call=false) where FT

  tau          = Array{FT}(undef, ngpt,nlay,ncol)          # absorption, Rayleigh scattering optical depths
>>>>>>> 275ff8a7
  tau_rayleigh = Array{FT}(undef, ngpt,nlay,ncol) # absorption, Rayleigh scattering optical depths
  col_dry_arr  = Array{FT}(undef, ncol, nlay)
  col_dry_wk   = Array{FT}(undef, ncol, nlay)

  vmr     = Array{FT}(undef, ncol,nlay,  get_ngas(this)) # volume mixing ratios
  col_gas = OffsetArray{FT}(undef, 1:ncol,1:nlay,0:get_ngas(this)) # column amounts for each gas, plus col_dry
  col_mix = Array{FT}(undef, 2,    get_nflav(this),ncol,nlay) # combination of major species's column amounts

  # Check for presence of key species in GasConcs; return error if any key species are not present
  check_key_species_present(this, gas_desc)

  # Check input data sizes and values
  check_extent(play, (ncol, nlay  ), "play")
  check_extent(plev, (ncol, nlay+1), "plev")
  check_extent(tlay, (ncol, nlay  ), "tlay")
  check_range(play, this.ref.press_min, this.ref.press_max, "play")
  check_range(plev, this.ref.press_min, this.ref.press_max, "plev")
  check_range(tlay, this.ref.temp_min,  this.ref.temp_max,  "tlay")
  if present(col_dry)
    check_extent(col_dry, (ncol, nlay), "col_dry")
    check_range(col_dry, FT(0), floatmax(FT), "col_dry")
  end

  ngas  = get_ngas(this)
  nflav = get_nflav(this)
  neta  = get_neta(this)
  npres = get_npres(this)
  ntemp = get_ntemp(this)

  # Fill out the array of volume mixing ratios
  for igas in 1:ngas
    # Get vmr if  gas is provided in GasConcs
    if this.gas_names[igas] in gas_desc.gas_name
      get_vmr!(@view(vmr[:,:,igas]), gas_desc, this.gas_names[igas])
    end
  end

  # Compute dry air column amounts (number of molecule per cm^2) if user hasn't provided them
  idx_h2o = loc_in_array("h2o", this.gas_names)
  if present(col_dry)
    col_dry_wk = col_dry
  else
    col_dry_arr = get_col_dry(vmr[:,:,idx_h2o], plev, tlay) # dry air column amounts computation
    col_dry_wk = col_dry_arr
  end

  # compute column gas amounts [molec/cm^2]
  col_gas[1:ncol,1:nlay,0] .= col_dry_wk[1:ncol,1:nlay]
  for igas = 1:ngas
    col_gas[1:ncol,1:nlay,igas] .= vmr[1:ncol,1:nlay,igas] .* col_dry_wk[1:ncol,1:nlay]
  end

  # ---- calculate gas optical depths ----
  tau .= 0
  @timeit to_gor "interpolation!" interpolation!(ics,
          col_mix,
          ncol,nlay,                        # problem dimensions
          nflav, neta, npres, ntemp,  # interpolation dimensions
          this.flavor,
          this.ref,
          play,
          tlay,
          col_gas)
  @timeit to_gor "compute_tau_absorption!" compute_tau_absorption!(tau,
          ncol,nlay,nband,ngpt,                      # dimensions
          idx_h2o,
          this.gpoint_flavor,
          get_band_lims_gpoint(this.optical_props),
          this.kmajor,
          this.lower,
          this.upper,
          this.lower_aux,
          this.upper_aux,
          ics,
          col_mix,
          play,
          tlay,
          col_gas)
  if allocated(this.krayl)

    @timeit to_gor "compute_tau_rayleigh!" compute_tau_rayleigh!(          #Rayleigh scattering optical depths
          ncol,nlay,nband,ngpt,# dimensions
          this.gpoint_flavor,
          get_band_lims_gpoint(this.optical_props),
          this.krayl,                   # inputs from object
          idx_h2o,
          col_dry_wk,
          col_gas,
          ics,
          tau_rayleigh)

  end

  # Combine optical depths and reorder for radiative transfer solver.
  @timeit to_gor "combine_and_reorder!" combine_and_reorder!(tau, tau_rayleigh, allocated(this.krayl), optical_props)

end

"""
    source!(this::InternalSourceGasOptics,
                ncol, nlay, nbnd, ngpt,
                play, plev, tlay, tsfc,
                ics,
                sources::SourceFuncLW,          # Planck sources
                tlev)

Compute Planck source functions at layer centers and levels

<<<<<<< HEAD
 - `atmos_state` atmospheric conditions
=======
 - `ics` interpolation coefficients, see [`InterpolationCoefficients`](@ref)

>>>>>>> 275ff8a7
# inputs
class(InternalSourceGasOptics),    intent(in ) :: this
integer,                               intent(in   ) :: ncol, nlay, nbnd, ngpt
real(FT), dimension(ncol),             intent(in   ) :: tsfc   # surface skin temperatures [K]
class(SourceFuncLW    ),          intent(inout) :: sources
real(FT), dimension(ncol,nlay+1),      intent(in   ), optional, target :: tlev          # level temperatures [K]
----------------------------------------------------------
integer                                      :: icol, ilay, igpt
real(FT), dimension(ngpt,nlay,ncol)          :: lay_source_t, lev_source_inc_t, lev_source_dec_t
real(FT), dimension(ngpt,     ncol)          :: sfc_source_t
# Variables for temperature at layer edges [K] (ncol, nlay+1)
real(FT), dimension(   ncol,nlay+1), target  :: tlev_arr
real(FT), dimension(:,:),            pointer :: tlev_wk
"""
function source!(this::InternalSourceGasOptics{FT},
<<<<<<< HEAD
                 ncol::I, nlay::I, nbnd::I, ngpt::I,
                 atmos_state::AtmosphericState,
                 tsfc::Vector{FT},
                 interp_vars::InterpolationVars,
                 sources::SourceFuncLW) where {I<:Int, FT<:AbstractFloat}
=======
                 ncol, nlay, nbnd, ngpt,
                 play, plev, tlay, tsfc,
                 ics::InterpolationCoefficients{FT,I},
                 sources::SourceFuncLW,
                 tlev=nothing) where {FT<:AbstractFloat,I<:Int}
>>>>>>> 275ff8a7

  lay_source_t     = zeros(FT, ngpt,nlay,ncol)
  lev_source_inc_t = zeros(FT, ngpt,nlay,ncol)
  lev_source_dec_t = zeros(FT, ngpt,nlay,ncol)
  sfc_source_t     = zeros(FT, ngpt,ncol)

  # Compute internal (Planck) source functions at layers and levels,
  #  which depend on mapping from spectral space that creates k-distribution.
  compute_Planck_source!(ncol,
              nlay,
              nbnd,
              ngpt,
              get_nflav(this),
              get_neta(this),
              get_npres(this),
              get_ntemp(this),
              get_nPlanckTemp(this),
<<<<<<< HEAD
              atmos_state.t_lay,
              atmos_state.t_lev,
              tsfc,
              fmerge(1,nlay,atmos_state.p_lay[1,1] > atmos_state.p_lay[1,nlay]),
              interp_vars,
=======
              tlay, tlev_wk, tsfc, fmerge(1,nlay,play[1,1] > play[1,nlay]),
              ics,
>>>>>>> 275ff8a7
              get_gpoint_bands(this.optical_props),
              get_band_lims_gpoint(this.optical_props),
              this.planck_frac,
              this.ref.temp_min,
              this.totplnk_delta,
              this.totplnk,
              this.gpoint_flavor,
              sfc_source_t,
              lay_source_t,
              lev_source_inc_t,
              lev_source_dec_t)

  sources.sfc_source .= convert(Array,transpose(sfc_source_t))

  permutedims!(sources.lay_source, lay_source_t, [3,2,1])
  permutedims!(sources.lev_source_inc, lev_source_inc_t, [3,2,1])
  permutedims!(sources.lev_source_dec, lev_source_dec_t, [3,2,1])
  return nothing
end

#####
##### Initialization
#####

# Initialize object based on data read from netCDF file however the user desires.
#  Rayleigh scattering tables may or may not be present; this is indicated with allocation status
# This interface is for the internal-sources object -- includes Plank functions and fractions
function load_totplnk(totplnk, planck_frac, rayl_lower, rayl_upper, ref, args...)
  abs_coeffs = init_abs_coeffs(args...)

  FT = Float64
  if rayl_lower ≠ nothing && rayl_upper ≠ nothing
    krayl = zeros(FT, size(rayl_lower)...,2)
    krayl[:,:,:,1] = rayl_lower
    krayl[:,:,:,2] = rayl_upper
  else
    krayl = nothing
  end
  totplnk_delta =  (ref.temp_max-ref.temp_min) / (size(totplnk, 1)-1)

  return InternalSourceGasOptics{FT,Int}(ref,
                                         abs_coeffs...,
                                         planck_frac,
                                         totplnk,
                                         totplnk_delta,
                                         krayl)

end

# Initialize object based on data read from netCDF file however the user desires.
#  Rayleigh scattering tables may or may not be present; this is indicated with allocation status
# This interface is for the external-sources object -- includes TOA source function table
function load_solar_source(solar_src, rayl_lower, rayl_upper, ref, args...)
  abs_coeffs = init_abs_coeffs(args...)
  FT = Float64

  if rayl_lower ≠ nothing && rayl_upper ≠ nothing
    krayl = zeros(FT, size(rayl_lower)...,2)
    krayl[:,:,:,1] = rayl_lower
    krayl[:,:,:,2] = rayl_upper
  else
    krayl = nothing
  end

  return ExternalSourceGasOptics{FT,Int}(ref,
                                         abs_coeffs...,
                                         solar_src,
                                         krayl)

end

"""
    init_abs_coeffs(...)

Initialize absorption coefficient arrays

 - `lower` lower atmospheric gas optics variables, see [`GasOpticsVars`](@ref)
 - `upper` upper atmospheric gas optics variables, see [`GasOpticsVars`](@ref)
 - `lower_aux` lower atmospheric gas optics auxiliary variables, see [`GasOpticsAux`](@ref)
 - `upper_aux` upper atmospheric gas optics auxiliary variables, see [`GasOpticsAux`](@ref)

character(len=*), dimension(:),       intent(in) :: gas_names
integer,  dimension(:,:,:),   intent(in) :: key_species
integer,  dimension(:,:),     intent(in) :: band2gpt
real(FT), dimension(:,:),     intent(in) :: band_lims_wavenum
real(FT), dimension(:,:,:,:), intent(in) :: kmajor
--------------------------------------------------------------------------
logical,  dimension(:),     allocatable :: gas_is_present
logical,  dimension(:),     allocatable :: key_species_present_init
integer,  dimension(:,:,:), allocatable :: key_species_red
integer :: i, j, idx
"""
<<<<<<< HEAD
function init_abs_coeffs(available_gases,
=======
function init_abs_coeffs(available_gases::Vector{String},
>>>>>>> 275ff8a7
                         gas_names,
                         key_species,
                         band2gpt,
                         band_lims_wavenum,
                         kmajor,
                         gas_minor,
                         identifier_minor,
                         lower,
                         upper)
  FT = eltype(kmajor)

  # Which gases known to the gas optics are present in the host model (available_gases)?
  gas_is_present = map(x->x in available_gases, gas_names)
  gas_names_present = pack(gas_names, gas_is_present)

  reduced_lower = reduce_minor_arrays(available_gases, gas_minor, identifier_minor, lower)
  reduced_upper = reduce_minor_arrays(available_gases, gas_minor, identifier_minor, upper)

  lower_aux = GasOpticsAux(gas_names_present, gas_minor, identifier_minor, reduced_lower, Int)
  upper_aux = GasOpticsAux(gas_names_present, gas_minor, identifier_minor, reduced_upper, Int)

  # create flavor list
  # Reduce (remap) key_species list; checks that all key gases are present in incoming
  key_species_red,key_species_present_init = create_key_species_reduce(gas_names, gas_names_present, key_species)
  check_key_species_present_init(gas_names, key_species_present_init)

  flavor = create_flavor(key_species_red)
  optical_props = OpticalPropsBase("AbstractGasOptics optical props", band_lims_wavenum, band2gpt)

  # create gpoint_flavor list
  gpoint_flavor = create_gpoint_flavor(key_species_red, get_gpoint_bands(optical_props), flavor)

  # Which species are key in one or more bands?
  #   flavor is an index into gas_names_present
  is_key = [false for i in 1:length(gas_names_present)]
  for j in 1:size(flavor, 2)
    for i in 1:size(flavor, 1) # should be 2
      if flavor[i,j] ≠ 0
        is_key[flavor[i,j]] = true
      end
    end
  end

  return (optical_props,
          reduced_lower,
          reduced_upper,
          lower_aux,
          upper_aux,
          gas_names_present,
          kmajor,
          flavor,
          gpoint_flavor,
          is_key)

end

check_key_species_present_init(gas_names, key_species_present_init) = @assert all(key_species_present_init)

# Ensure that every key gas required by the k-distribution is
#    present in the gas concentration object
function check_key_species_present(this::AbstractGasOptics, gas_desc::GasConcs)
  # class(AbstractGasOptics), intent(in) :: this
  # class(GasConcs),                intent(in) :: gas_desc
  key_gas_names = pack(this.gas_names, this.is_key)
  for igas = 1:length(key_gas_names)
    @assert key_gas_names[igas] in gas_desc.gas_name
  end
end

# Function to define names of key and minor gases to be used by gas_optics().
# The final list gases includes those that are defined in gas_optics_specification
# and are provided in GasConcs.
#
function get_minor_list(this::AbstractGasOptics, gas_desc::GasConcs, ngas, names_spec)
  # class(AbstractGasOptics), intent(in)       :: this
  # class(GasConcs), intent(in)                      :: gas_desc
  # integer, intent(in)                                  :: ngas
  # character(32), dimension(ngas), intent(in)           :: names_spec

  # # List of minor gases to be used in gas_optics()
  # character(len=32), dimension(:), allocatable         :: get_minor_list
  # # Logical flag for minor species in specification (T = minor; F = not minor)
  # logical, dimension(size(names_spec))                 :: gas_is_present
  # integer                                              :: igas, icnt

  # gas_is_present = map(x->x in gas_desc.gas_name, names_spec)
  for igas = 1:get_ngas(this)
    gas_is_present[igas] = names_spec[igas] in gas_desc.gas_name
  end
  minor_list = pack(this.gas_names, gas_is_present)
  return minor_list
end

#### Inquiry functions

"""
    source_is_internal(this::AbstractGasOptics)

Bool indicating if initialized for internal sources
"""
source_is_internal(::ExternalSourceGasOptics) = false
source_is_internal(::InternalSourceGasOptics) = true

"""
    source_is_external(this::AbstractGasOptics)

Bool indicating if initialized for external sources
"""
source_is_external(::ExternalSourceGasOptics) = true
source_is_external(::InternalSourceGasOptics) = false

"""
    get_gases(this::AbstractGasOptics)

Gas names
"""
get_gases(this::AbstractGasOptics) = this.gas_names

"""
    get_press_min(this::AbstractGasOptics)

Minimum pressure on the interpolation grids
"""
get_press_min(this::AbstractGasOptics) = this.ref.press_min

"""
    get_press_max(this::AbstractGasOptics)

Maximum pressure on the interpolation grids
"""
get_press_max(this::AbstractGasOptics) = this.ref.press_max

"""
    get_temp_min(this::AbstractGasOptics)

Minimum temparature on the interpolation grids
"""
get_temp_min(this::AbstractGasOptics) = this.ref.temp_min

"""
    get_temp_max(this::AbstractGasOptics)

Maximum temparature on the interpolation grids
"""
get_temp_max(this::AbstractGasOptics) = this.ref.temp_max

"""
    get_col_dry(vmr_h2o, plev, tlay, latitude=nothing)

Utility function, provided for user convenience
computes column amounts of dry air using hydrostatic equation

# input
real(FT), dimension(:,:), intent(in) :: vmr_h2o  # volume mixing ratio of water vapor to dry air; (ncol,nlay)
real(FT), dimension(:,:), intent(in) :: plev     # Layer boundary pressures [Pa] (ncol,nlay+1)
real(FT), dimension(:,:), intent(in) :: tlay     # Layer temperatures [K] (ncol,nlay)
real(FT), dimension(:),   optional, intent(in) :: latitude # Latitude [degrees] (ncol)
# output
real(FT), dimension(size(tlay,dim=1),size(tlay,dim=2)) :: col_dry # Column dry amount (ncol,nlay)
------------------------------------------------
# first and second term of Helmert formula
real(FT), parameter :: helmert1 = 9.80665_wp
real(FT), parameter :: helmert2 = 0.02586_wp
# local variables
real(FT), dimension(size(tlay,dim=1)                 ) :: g0 # (ncol)
real(FT), dimension(size(tlay,dim=1),size(tlay,dim=2)) :: delta_plev # (ncol,nlay)
real(FT), dimension(size(tlay,dim=1),size(tlay,dim=2)) :: m_air # average mass of air; (ncol,nlay)
integer :: nlev, nlay
# ------------------------------------------------
"""
function get_col_dry(vmr_h2o, plev, tlay, latitude=nothing)
  FT = eltype(plev)

  # first and second term of Helmert formula
  helmert1 = FT(9.80665)
  helmert2 = FT(0.02586)
  # local variables
  g0         = zeros(FT, size(tlay,1)             ) # (ncol)
  delta_plev = zeros(FT, size(tlay,1),size(tlay,2)) # (ncol,nlay)
  m_air      = zeros(FT, size(tlay,1),size(tlay,2)) # average mass of air; (ncol,nlay)

  nlay = size(tlay, 2)
  nlev = size(plev, 2)

  if present(latitude)
    g0 .= helmert1 - helmert2 * cos(FT(2) * π * latitude / FT(180)) # acceleration due to gravity [m/s^2]
  else
    g0 .= grav(FT)
  end
  delta_plev .= abs.(plev[:,1:nlev-1] .- plev[:,2:nlev])

  # Get average mass of moist air per mole of moist air
  m_air .= (m_dry(FT) .+ m_h2o(FT) .* vmr_h2o) ./ (1 .+ vmr_h2o)

  # Hydrostatic equation
  col_dry = zeros(FT, size(tlay,1),size(tlay,2))
  col_dry .= FT(10) .* delta_plev .* avogad(FT) ./ (FT(1000)*m_air .* FT(100) .* spread(g0, 2, nlay))
  col_dry .= col_dry ./ (FT(1) .+ vmr_h2o)
  return col_dry
end

#
# Internal procedures
#
function rewrite_key_species_pair(key_species_pair)
  # (0,0) becomes (2,2) -- because absorption coefficients for these g-points will be 0.
  # integer, dimension(2) :: rewrite_key_species_pair
  # integer, dimension(2), intent(in) :: key_species_pair
  result = key_species_pair
  if all(key_species_pair .== [0,0])
    result .= [2,2]
  end
  return result
end

# ---------------------------------------------------------------------------------------
# true is key_species_pair exists in key_species_list
function key_species_pair_exists(key_species_list, key_species_pair)
  # logical                             :: key_species_pair_exists
  # integer, dimension(:,:), intent(in) :: key_species_list
  # integer, dimension(2),   intent(in) :: key_species_pair
  # integer :: i
  for i=1:size(key_species_list,2)
    if all(key_species_list[:,i] .== key_species_pair)
      result = true
      return result
    end
  end
  result = false
  return result
end
# ---------------------------------------------------------------------------------------
# create flavor list --
#   an unordered array of extent (2,:) containing all possible pairs of key species
#   used in either upper or lower atmos
#
function create_flavor(key_species)
  # integer, dimension(:,:,:), intent(in) :: key_species
  # integer, dimension(:,:), allocatable, intent(out) :: flavor
  # integer, dimension(2,size(key_species,3)*2) :: key_species_list
  # integer :: ibnd, iatm, i, iflavor

  key_species_list = Array{Int}(undef, 2,size(key_species,3)*2)

  # prepare list of key_species
  i = 1
  for ibnd=1:size(key_species,3)
    for iatm=1:size(key_species,1)
      key_species_list[:,i] .= key_species[:,iatm,ibnd]
      i = i + 1
    end
  end
  # rewrite single key_species pairs
  for i=1:size(key_species_list,2)
      key_species_list[:,i] = rewrite_key_species_pair(key_species_list[:,i])
  end
  # count unique key species pairs
  iflavor = 0
  for i=1:size(key_species_list,2)
    if !key_species_pair_exists(key_species_list[:,1:i-1],key_species_list[:,i])
      iflavor = iflavor + 1
    end
  end
  # fill flavors
  flavor = Array{Int}(undef, 2,iflavor)
  iflavor = 0
  for i=1:size(key_species_list,2)
    if !key_species_pair_exists(key_species_list[:,1:i-1],key_species_list[:,i])
      iflavor = iflavor + 1
      flavor[:,iflavor] = key_species_list[:,i]
    end
  end
  return flavor
end
# ---------------------------------------------------------------------------------------
#
# create index list for extracting col_gas needed for minor gas optical depth calculations
#
function create_idx_minor(::Type{I}, gas_names, gas_minor, identifier_minor, minor_gases_atm) where {I<:Integer}
  # character(len=*), dimension(:), intent(in) :: gas_names
  # character(len=*), dimension(:), intent(in) :: gas_minor, identifier_minor
  # character(len=*), dimension(:), intent(in) :: minor_gases_atm
  # integer, dimension(:), allocatable, intent(out) :: idx_minor_atm

  # # local
  # integer :: imnr
  # integer :: idx_mnr
  idx_minor_atm = Vector{I}(undef, size(minor_gases_atm,1))
  for imnr = 1:size(minor_gases_atm,1) # loop over minor absorbers in each band
        # Find identifying string for minor species in list of possible identifiers (e.g. h2o_slf)
        idx_mnr     = loc_in_array(minor_gases_atm[imnr], identifier_minor)
        # Find name of gas associated with minor species identifier (e.g. h2o)
        idx_minor_atm[imnr] = loc_in_array(gas_minor[idx_mnr],    gas_names)
  end
  return idx_minor_atm

end

# ---------------------------------------------------------------------------------------
#
# create index for special treatment in density scaling of minor gases
#
function create_idx_minor_scaling(::Type{I}, gas_names, scaling_gas_atm) where {I<:Integer}
  # character(len=*), dimension(:), intent(in) :: gas_names
  # character(len=*), dimension(:), intent(in) :: scaling_gas_atm
  # integer, dimension(:), allocatable, intent(out) :: idx_minor_scaling_atm
  # # local
  # integer :: imnr
  idx_minor_scaling_atm = Vector{I}(undef, size(scaling_gas_atm,1))
  for imnr = 1:size(scaling_gas_atm,1) # loop over minor absorbers in each band
        # This will be -1 if there's no interacting gas
        idx_minor_scaling_atm[imnr] = loc_in_array(scaling_gas_atm[imnr], gas_names)
  end
  return idx_minor_scaling_atm

end
# ---------------------------------------------------------------------------------------
function create_key_species_reduce(gas_names, gas_names_red, key_species)
  # character(len=*), dimension(:),       intent(in) :: gas_names
  # character(len=*), dimension(:),       intent(in) :: gas_names_red
  # integer,  dimension(:,:,:),   intent(in) :: key_species
  # integer,  dimension(:,:,:), allocatable, intent(out) :: key_species_red
  # logical, dimension(:), allocatable, intent(out) :: key_species_present_init
  # integer :: ip, ia, it, np, na, nt

  np,na,nt = size(key_species)
  key_species_red = Array{Int}(undef, size(key_species)...)
  key_species_present_init = Vector{Bool}(undef, size(gas_names))
  key_species_present_init = true

  for ip = 1:np
    for ia = 1:na
      for it = 1:nt
        if key_species[ip,ia,it] ≠ 0
          key_species_red[ip,ia,it] = loc_in_array(gas_names[key_species[ip,ia,it]],gas_names_red)
          if key_species_red[ip,ia,it] == -1
            key_species_present_init[key_species[ip,ia,it]] = false
          end
        else
          key_species_red[ip,ia,it] = key_species[ip,ia,it]
        end
      end
    end
  end
  return key_species_red,key_species_present_init

end

"""
<<<<<<< HEAD
    reduce_minor_arrays!(available_gases::GasConcs,
                              gas_minor,
                              identifier_minor,
                              atmos::GasOpticsVars{FT},
                              atmos_red::GasOpticsVars{FT})
=======
    reduce_minor_arrays(available_gases::Vector{String},
                        gas_minor,
                        identifier_minor,
                        atmos::GasOpticsVars{FT},
                        atmos_red::GasOpticsVars{FT})
>>>>>>> 275ff8a7

Reduce minor arrays so variables only contain minor gases that are available

 - `available_gases` array of available gases
 - `gas_minor` array of minor gases
 - `identifier_minor`
 - `atmos` original minor `GasOpticsVars` (in)

# Local variables
integer :: i, j
integer :: idx_mnr, nm, tot_g, red_nm
integer :: icnt, n_elim, ng
"""
function reduce_minor_arrays(available_gases::Vector{String},
                             gas_minor,
                             identifier_minor,
                             atmos::GasOpticsVars{FT}) where FT

  I = Int
  nm = length(atmos.minor_gases)
  tot_g=0

  mask = map(x->loc_in_array(x, identifier_minor), atmos.minor_gases)
  gas_is_present = map(x->x in available_gases, gas_minor[mask])

  for i = 1:length(atmos.minor_gases)
    if gas_is_present[i]
      tot_g = tot_g + (atmos.minor_limits_gpt[2,i]-atmos.minor_limits_gpt[1,i]+1)
    end
  end
  red_nm = count(gas_is_present)

  if red_nm == nm
    atmos_red_minor_gases               = atmos.minor_gases
    atmos_red_scaling_gas               = atmos.scaling_gas

    atmos_red_minor_scales_with_density = atmos.minor_scales_with_density
    atmos_red_scale_by_complement       = atmos.scale_by_complement
    atmos_red_kminor_start              = atmos.kminor_start

    atmos_red_kminor                    = atmos.kminor
    atmos_red_minor_limits_gpt          = atmos.minor_limits_gpt
  else
    atmos_red_minor_gases               = pack(atmos.minor_gases              , gas_is_present)
    atmos_red_scaling_gas               = pack(atmos.scaling_gas              , gas_is_present)

    atmos_red_minor_scales_with_density = pack(atmos.minor_scales_with_density, gas_is_present)
    atmos_red_scale_by_complement       = pack(atmos.scale_by_complement      , gas_is_present)
    atmos_red_kminor_start              = pack(atmos.kminor_start       , gas_is_present)

    atmos_red_kminor = zeros(FT, tot_g, size(atmos.kminor,2), size(atmos.kminor,3))
    atmos_red_minor_limits_gpt = Array{I}(undef, 2, red_nm)

    icnt = 0
    n_elim = 0
    for i = 1:nm
      ng = atmos.minor_limits_gpt[2,i]-atmos.minor_limits_gpt[1,i]+1
      if gas_is_present[i]
        icnt = icnt + 1
        atmos_red_minor_limits_gpt[1:2,icnt] = atmos.minor_limits_gpt[1:2,i]
        atmos_red_kminor_start[icnt] = atmos.kminor_start[i]-n_elim
        for j = 1:ng
          atmos_red_kminor[atmos_red_kminor_start[icnt]+j-1,:,:] = atmos.kminor[atmos.kminor_start[i]+j-1,:,:]
        end
      else
        n_elim = n_elim + ng
      end
    end
  end
<<<<<<< HEAD
  return GasOpticsVars{FT}(atmos_red_minor_limits_gpt,
=======
  return GasOpticsVars{FT,I}(atmos_red_minor_limits_gpt,
>>>>>>> 275ff8a7
                       atmos_red_minor_scales_with_density,
                       atmos_red_scale_by_complement,
                       atmos_red_kminor_start,
                       atmos_red_kminor,
                       atmos_red_scaling_gas,
                       atmos_red_minor_gases)

end

# ---------------------------------------------------------------------------------------
# returns flavor index; -1 if not found
function key_species_pair2flavor(flavor, key_species_pair)
  # integer :: key_species_pair2flavor
  # integer, dimension(:,:), intent(in) :: flavor
  # integer, dimension(2), intent(in) :: key_species_pair
  # integer :: iflav
  for iflav=1:size(flavor,2)
    if all(key_species_pair .== flavor[:,iflav])
      return iflav
    end
  end
  return -1
end

# ---------------------------------------------------------------------------------------
#
# create gpoint_flavor list
#   a map pointing from each g-point to the corresponding entry in the "flavor list"
#
function create_gpoint_flavor(key_species, gpt2band, flavor)
  # integer, dimension(:,:,:), intent(in) :: key_species
  # integer, dimension(:), intent(in) :: gpt2band
  # integer, dimension(:,:), intent(in) :: flavor
  # integer, dimension(:,:), intent(out), allocatable :: gpoint_flavor
  # integer :: ngpt, igpt, iatm
  ngpt = length(gpt2band)
  gpoint_flavor = Array{Int}(undef, 2,ngpt)
  for igpt=1:ngpt
    for iatm=1:2
      gpoint_flavor[iatm,igpt] = key_species_pair2flavor(
        flavor,
        rewrite_key_species_pair(key_species[:,iatm,gpt2band[igpt]])
      )
    end
  end
  return gpoint_flavor
end

#--------------------------------------------------------------------------------------------------------------------
#
# Utility function to combine optical depths from gas absorption and Rayleigh scattering
#   (and reorder them for convenience, while we're at it)
#
function combine_and_reorder!(tau, tau_rayleigh, has_rayleigh, optical_props::AbstractOpticalPropsArry{FT}) where FT
  # real(FT), dimension(:,:,:),   intent(in) :: tau
  # real(FT), dimension(:,:,:),   intent(in) :: tau_rayleigh
  # logical,                      intent(in) :: has_rayleigh
  # class(AbstractOpticalPropsArry), intent(inout) :: optical_props

  # integer :: ncol, nlay, ngpt, nmom

  ncol = size(tau, 3)
  nlay = size(tau, 2)
  ngpt = size(tau, 1)
  if !has_rayleigh
    # index reorder (ngpt, nlay, ncol) -> (ncol,nlay,gpt)
    permutedims!(optical_props.tau, tau, [3,2,1])
      if optical_props isa TwoStream
        optical_props.ssa .= FT(0)
        optical_props.g   .= FT(0)
      end
  else
    # combine optical depth and rayleigh scattering
      if optical_props isa OneScalar
        # User is asking for absorption optical depth
        permutedims!(optical_props.tau, tau, [3,2,1])

      elseif optical_props isa TwoStream
        combine_and_reorder_2str!(optical_props, ncol, nlay, ngpt,       tau, tau_rayleigh)
      end
  end
end

#--------------------------------------------------------------------------------------------------------------------
# Sizes of tables: pressure, temperate, eta (mixing fraction)
#   Equivalent routines for the number of gases and flavors (get_ngas(), get_nflav()) are defined above because they're
#   used in function defintions
# Table kmajor has dimensions (ngpt, neta, npres, ntemp)
#--------------------------------------------------------------------------------------------------------------------

# return extent of eta dimension
get_neta(this::AbstractGasOptics) = size(this.kmajor,2)

# return the number of pressures in reference profile
#   absorption coefficient table is one bigger since a pressure is repeated in upper/lower atmos
get_npres(this::AbstractGasOptics) = size(this.kmajor,3)-1

# return the number of temperatures
get_ntemp(this::AbstractGasOptics) = size(this.kmajor,4)

# return the number of temperatures for Planck function
get_nPlanckTemp(this::InternalSourceGasOptics) = size(this.totplnk,1) # dimensions are Planck-temperature, band

#### Generic procedures for checking sizes, limits

# Extents
check_extent(array, s, label) = @assert all(size(array).==s)

# Values
check_range(val, minV, maxV, label) = any(val .< minV) || any(val .> maxV) ? trim(label) * " values out of range." : ""

include("GasOptics_kernels.jl")

end #module<|MERGE_RESOLUTION|>--- conflicted
+++ resolved
@@ -123,11 +123,7 @@
 end
 
 """
-<<<<<<< HEAD
-    GasOpticsVars{FT}
-=======
     GasOpticsVars{FT,I}
->>>>>>> 275ff8a7
 
 Variables defined at
 
@@ -139,11 +135,7 @@
 # Fields
 $(DocStringExtensions.FIELDS)
 """
-<<<<<<< HEAD
-struct GasOpticsVars{FT}
-=======
 struct GasOpticsVars{FT,I}
->>>>>>> 275ff8a7
   "minor g-point limits"
   minor_limits_gpt::Array{I,2}
   "minor scales with density"
@@ -241,45 +233,13 @@
 end
 
 """
-<<<<<<< HEAD
-    InterpolationVars{FT,I}
-
-Interpolation variables
-=======
     InterpolationCoefficients{FT,I}
 
 Interpolation coefficients
->>>>>>> 275ff8a7
 
 # Fields
 $(DocStringExtensions.FIELDS)
 """
-<<<<<<< HEAD
-struct InterpolationVars{FT,I}
-  "interpolation index for temperature"
-  jtemp#::Array{I}
-  "interpolation index for pressure"
-  jpress#::Array{I}
-  "interpolation index for binary species parameter (eta)"
-  jeta#::Array{I}
-  "interpolation fractions for minor species"
-  fminor
-  "interpolation fractions for major species"
-  fmajor
-  "troposphere mask: itropo = merge(1,2,tropo[icol,ilay]); itropo = 1 lower atmosphere; itropo = 2 upper atmosphere"
-  tropo
-end
-function InterpolationVars(::Type{FT}, ::Type{I}, s_play, nflav) where {I<:Int, FT<:AbstractFloat}
-  ncol = s_play[1]
-  nlay = s_play[2]
-  jtemp = Array{I}(undef, s_play)
-  jpress = Array{I}(undef, s_play)
-  jeta = Array{I}(undef, 2,    nflav, s_play...)
-  fmajor = zeros(FT, 2,2,2,nflav,s_play...)
-  tropo = Array{Bool}(undef, s_play)
-  fminor  = Array{FT}(undef, 2,2, nflav,ncol,nlay)
-  return InterpolationVars{FT,I}(jtemp,jpress,jeta,fminor,fmajor,tropo)
-=======
 struct InterpolationCoefficients{FT,I}
   "index for temperature"
   jtemp::Array{I,2}
@@ -302,7 +262,6 @@
   fmajor = zeros(FT, 2,2,2, nflav,ncol, nlay)
   fminor  = Array{FT}(undef, 2,2, nflav,ncol,nlay)
   return InterpolationCoefficients{FT,I}(jtemp,jpress,jeta,tropo,fmajor,fminor)
->>>>>>> 275ff8a7
 end
 
 """
@@ -372,32 +331,16 @@
   # end
   FT = eltype(play)
 
-<<<<<<< HEAD
-  interp_vars = InterpolationVars(FT, Int, size(play), get_nflav(this))
-  # jpress = Array{Int}(undef, size(play))
-  # jtemp = Array{Int}(undef, size(play))
-  # jeta = Array{Int}(undef, 2,    get_nflav(this), size(play)...)
-
-  # tropo = Array{Bool}(undef, size(play))
-  # fmajor = zeros(FT, 2,2,2,get_nflav(this),size(play)...)
-=======
   ncol,nlay  = size(play)
   ics = InterpolationCoefficients(FT, Int, ncol, nlay, get_nflav(this))
->>>>>>> 275ff8a7
 
   ngpt  = get_ngpt(this.optical_props)
   nband = get_nband(this.optical_props)
 
   # Gas optics
-<<<<<<< HEAD
-  compute_gas_taus!(interp_vars, this,
-                   ngpt, nband,
-                   atmos_state,
-=======
   compute_gas_taus!(ics, this,
                    ncol, nlay, ngpt, nband,
                    play, plev, tlay, gas_desc,
->>>>>>> 275ff8a7
                    optical_props,
                    col_dry)
 
@@ -417,19 +360,11 @@
 
   # Interpolate source function
   source!(this,
-<<<<<<< HEAD
-          ncol, nlay, nband, ngpt,
-          atmos_state,
-          tsfc,
-          interp_vars,
-          sources)
-=======
          ncol, nlay, nband, ngpt,
          play, plev, tlay, tsfc,
          ics,
          sources,
          tlev)
->>>>>>> 275ff8a7
   nothing
 end
 
@@ -445,7 +380,6 @@
 
 Compute gas optical depth, `toa_src`, given temperature, pressure, and composition
 
-<<<<<<< HEAD
  - `this` external-source gas optics
  - `atmos_state` atmospheric conditions
  - `optical_props` optical properties (inout)
@@ -453,19 +387,6 @@
  - `col_dry` Column dry amount; dim(ncol,nlay)
  - `last_call`
  - `b`
-=======
-# class(ExternalSourceGasOptics), intent(in) :: this
-# real(FT), dimension(:,:), intent(in   ) :: play,    # layer pressures [Pa, mb]; (ncol,nlay)
-#                                            plev,    # level pressures [Pa, mb]; (ncol,nlay+1)
-#                                            tlay      # layer temperatures [K]; (ncol,nlay)
-# type(GasConcs),       intent(in   ) :: gas_desc  # Gas volume mixing ratios
-# # output
-# class(AbstractOpticalPropsArry), intent(inout) :: optical_props
-# real(FT), dimension(:,:), intent(  out) :: toa_src     # Incoming solar irradiance(ncol,ngpt)
-
-# Optional inputs
-# real(FT), dimension(:,:), intent(in   ), optional, target :: col_dry # Column dry amount; dim(ncol,nlay)
->>>>>>> 275ff8a7
 """
 function gas_optics_ext!(this::ExternalSourceGasOptics,
                          atmos_state::AtmosphericState,
@@ -488,33 +409,15 @@
 
   FT = eltype(play)
 
-<<<<<<< HEAD
-  interp_vars = InterpolationVars(FT, Int, size(play), get_nflav(this))
-  # jpress = Array{Int}( undef, size(play))
-  # jtemp  = Array{Int}( undef, size(play))
-  # jeta   = Array{Int}( undef, 2,     get_nflav(this), size(play)...)
-  # tropo  = Array{Bool}(undef, size(play))
-  # fmajor = zeros(FT, 2,2,2, get_nflav(this), size(play)...)
-
-  ncol  = atmos_state.ncol
-  nlay  = atmos_state.nlay
-=======
   ncol,nlay  = size(play)
   ics = InterpolationCoefficients(FT, Int, ncol,nlay, get_nflav(this))
->>>>>>> 275ff8a7
   ngpt  = get_ngpt(this.optical_props)
   nband = get_nband(this.optical_props)
 
   # Gas optics
-<<<<<<< HEAD
-  @timeit to_gor "compute_gas_taus!" compute_gas_taus!(interp_vars, this,
-                   ngpt, nband,
-                   atmos_state,
-=======
   @timeit to_gor "compute_gas_taus!" compute_gas_taus!(ics, this,
                    ncol, nlay, ngpt, nband,
                    play, plev, tlay, gas_desc,
->>>>>>> 275ff8a7
                    optical_props,
                    col_dry, last_call)
 
@@ -543,12 +446,8 @@
  - `atmos_state` atmospheric conditions
  - `atmos_state` atmospheric conditions
 
-<<<<<<< HEAD
-=======
  - `ics` interpolation coefficients, see [`InterpolationCoefficients`](@ref)
 
-class(AbstractGasOptics), intent(in   ) :: this
->>>>>>> 275ff8a7
 integer,                          intent(in   ) :: ncol, nlay, ngpt, nband
 class(AbstractOpticalPropsArry),     intent(inout) :: optical_props #inout because components are allocated
 Optional inputs
@@ -577,27 +476,6 @@
 integer :: ngas, nflav, neta, npres, ntemp
 ----------------------------------------------------------
 """
-<<<<<<< HEAD
-function compute_gas_taus!(interp_vars::InterpolationVars,
-                           this::AbstractGasOptics{FT},
-                           ngpt, nband,
-                           atmos_state::AtmosphericState,
-                           optical_props::AbstractOpticalPropsArry,
-                           col_dry=nothing, last_call=false) where FT
-  jtemp  = interp_vars.jtemp
-  jpress = interp_vars.jpress
-  jeta   = interp_vars.jeta
-  tropo  = interp_vars.tropo
-  fmajor = interp_vars.fmajor
-  play = atmos_state.p_lay
-  plev = atmos_state.p_lev
-  tlay = atmos_state.t_lay
-  nlay = atmos_state.nlay
-  ncol = atmos_state.ncol
-  gas_desc = atmos_state.gas_concs
-
-  tau          = Array{FT}(undef, ngpt,nlay,ncol) # absorption, Rayleigh scattering optical depths
-=======
 function compute_gas_taus!(ics::InterpolationCoefficients,
                            this::AbstractGasOptics{FT},
                            ncol, nlay, ngpt, nband,
@@ -606,7 +484,6 @@
                            col_dry=nothing, last_call=false) where FT
 
   tau          = Array{FT}(undef, ngpt,nlay,ncol)          # absorption, Rayleigh scattering optical depths
->>>>>>> 275ff8a7
   tau_rayleigh = Array{FT}(undef, ngpt,nlay,ncol) # absorption, Rayleigh scattering optical depths
   col_dry_arr  = Array{FT}(undef, ncol, nlay)
   col_dry_wk   = Array{FT}(undef, ncol, nlay)
@@ -715,12 +592,8 @@
 
 Compute Planck source functions at layer centers and levels
 
-<<<<<<< HEAD
- - `atmos_state` atmospheric conditions
-=======
  - `ics` interpolation coefficients, see [`InterpolationCoefficients`](@ref)
 
->>>>>>> 275ff8a7
 # inputs
 class(InternalSourceGasOptics),    intent(in ) :: this
 integer,                               intent(in   ) :: ncol, nlay, nbnd, ngpt
@@ -736,19 +609,11 @@
 real(FT), dimension(:,:),            pointer :: tlev_wk
 """
 function source!(this::InternalSourceGasOptics{FT},
-<<<<<<< HEAD
-                 ncol::I, nlay::I, nbnd::I, ngpt::I,
-                 atmos_state::AtmosphericState,
-                 tsfc::Vector{FT},
-                 interp_vars::InterpolationVars,
-                 sources::SourceFuncLW) where {I<:Int, FT<:AbstractFloat}
-=======
                  ncol, nlay, nbnd, ngpt,
                  play, plev, tlay, tsfc,
                  ics::InterpolationCoefficients{FT,I},
                  sources::SourceFuncLW,
                  tlev=nothing) where {FT<:AbstractFloat,I<:Int}
->>>>>>> 275ff8a7
 
   lay_source_t     = zeros(FT, ngpt,nlay,ncol)
   lev_source_inc_t = zeros(FT, ngpt,nlay,ncol)
@@ -766,16 +631,8 @@
               get_npres(this),
               get_ntemp(this),
               get_nPlanckTemp(this),
-<<<<<<< HEAD
-              atmos_state.t_lay,
-              atmos_state.t_lev,
-              tsfc,
-              fmerge(1,nlay,atmos_state.p_lay[1,1] > atmos_state.p_lay[1,nlay]),
-              interp_vars,
-=======
               tlay, tlev_wk, tsfc, fmerge(1,nlay,play[1,1] > play[1,nlay]),
               ics,
->>>>>>> 275ff8a7
               get_gpoint_bands(this.optical_props),
               get_band_lims_gpoint(this.optical_props),
               this.planck_frac,
@@ -868,11 +725,7 @@
 integer,  dimension(:,:,:), allocatable :: key_species_red
 integer :: i, j, idx
 """
-<<<<<<< HEAD
-function init_abs_coeffs(available_gases,
-=======
 function init_abs_coeffs(available_gases::Vector{String},
->>>>>>> 275ff8a7
                          gas_names,
                          key_species,
                          band2gpt,
@@ -1222,19 +1075,11 @@
 end
 
 """
-<<<<<<< HEAD
-    reduce_minor_arrays!(available_gases::GasConcs,
-                              gas_minor,
-                              identifier_minor,
-                              atmos::GasOpticsVars{FT},
-                              atmos_red::GasOpticsVars{FT})
-=======
     reduce_minor_arrays(available_gases::Vector{String},
                         gas_minor,
                         identifier_minor,
                         atmos::GasOpticsVars{FT},
                         atmos_red::GasOpticsVars{FT})
->>>>>>> 275ff8a7
 
 Reduce minor arrays so variables only contain minor gases that are available
 
@@ -1304,11 +1149,7 @@
       end
     end
   end
-<<<<<<< HEAD
-  return GasOpticsVars{FT}(atmos_red_minor_limits_gpt,
-=======
   return GasOpticsVars{FT,I}(atmos_red_minor_limits_gpt,
->>>>>>> 275ff8a7
                        atmos_red_minor_scales_with_density,
                        atmos_red_scale_by_complement,
                        atmos_red_kminor_start,

--- conflicted
+++ resolved
@@ -27,9 +27,8 @@
 using ..OpticalProps
 export gas_optics_int!, gas_optics_ext!, load_totplnk, load_solar_source
 export source_is_internal, source_is_external, get_press_min
-export get_col_dry, get_nflav
+export get_col_dry
 export Reference
-export InterpolationVars
 export GasOpticsVars
 
 """
@@ -233,48 +232,13 @@
 end
 
 """
-<<<<<<< HEAD
-    InterpolationVars{FT,I}
-
-Interpolation variables
-=======
     InterpolationCoefficients{FT,I}
 
 Interpolation coefficients
->>>>>>> 11611080
 
 # Fields
 $(DocStringExtensions.FIELDS)
 """
-<<<<<<< HEAD
-struct InterpolationVars{FT,I}
-  "interpolation index for temperature"
-  jtemp#::Array{I}
-  "interpolation index for pressure"
-  jpress#::Array{I}
-  "interpolation index for binary species parameter (eta)"
-  jeta#::Array{I}
-  "interpolation fractions for minor species"
-  fminor
-  "interpolation fractions for major species"
-  fmajor
-  "troposphere mask: itropo = merge(1,2,tropo[icol,ilay]); itropo = 1 lower atmosphere; itropo = 2 upper atmosphere"
-  tropo
-end
-function InterpolationVars(::Type{FT}, ::Type{I}, s_play, nflav) where {I<:Int, FT<:AbstractFloat}
-  ncol = s_play[1]
-  nlay = s_play[2]
-  jtemp = Array{I}(undef, s_play)
-  jpress = Array{I}(undef, s_play)
-  jeta = Array{I}(undef, 2,    nflav, s_play...)
-  fmajor = zeros(FT, 2,2,2,nflav,s_play...)
-  tropo = Array{Bool}(undef, s_play)
-  fminor  = Array{FT}(undef, 2,2, nflav,ncol,nlay)
-  return InterpolationVars{FT,I}(jtemp,jpress,jeta,fminor,fmajor,tropo)
-end
-
-
-=======
 struct InterpolationCoefficients{FT,I}
   "index for temperature"
   jtemp::Array{I,2}
@@ -299,7 +263,6 @@
   return InterpolationCoefficients{FT,I}(jtemp,jpress,jeta,tropo,fmajor,fminor)
 end
 
->>>>>>> 11611080
 """
     get_ngas(this::AbstractGasOptics)
 
@@ -360,24 +323,14 @@
                      tlev=nothing)
   FT = eltype(play)
 
-<<<<<<< HEAD
-  ncol  = size(play, 1)
-  nlay  = size(play, 2)
-=======
   ncol,nlay  = size(play)
   ics = InterpolationCoefficients(FT, Int, ncol, nlay, get_nflav(this))
 
->>>>>>> 11611080
   ngpt  = get_ngpt(this.optical_props)
   nband = get_nband(this.optical_props)
-  interp_vars = InterpolationVars(FT, Int, size(play), get_nflav(this))
 
   # Gas optics
-<<<<<<< HEAD
-  compute_gas_taus!(interp_vars, this,
-=======
   compute_gas_taus!(ics, this,
->>>>>>> 11611080
                    ncol, nlay, ngpt, nband,
                    play, plev, tlay, gas_desc,
                    optical_props,
@@ -401,11 +354,7 @@
   source!(this,
          ncol, nlay, nband, ngpt,
          play, plev, tlay, tsfc,
-<<<<<<< HEAD
-         interp_vars,
-=======
          ics,
->>>>>>> 11611080
          sources,
          tlev)
   nothing
@@ -446,25 +395,15 @@
 
   FT = eltype(play)
 
-<<<<<<< HEAD
-  ncol  = size(play, 1)
-  nlay  = size(play, 2)
-=======
   ncol,nlay  = size(play)
   ics = InterpolationCoefficients(FT, Int, ncol,nlay, get_nflav(this))
->>>>>>> 11611080
   ngpt  = get_ngpt(this.optical_props)
   nband = get_nband(this.optical_props)
   ngas  = get_ngas(this)
   nflav = get_nflav(this)
-  interp_vars = InterpolationVars(FT, Int, size(play), get_nflav(this))
 
   # Gas optics
-<<<<<<< HEAD
-  @timeit to_gor "compute_gas_taus!" compute_gas_taus!(interp_vars, this,
-=======
   @timeit to_gor "compute_gas_taus!" compute_gas_taus!(ics, this,
->>>>>>> 11611080
                    ncol, nlay, ngpt, nband,
                    play, plev, tlay, gas_desc,
                    optical_props,
@@ -489,11 +428,7 @@
                           optical_props::AbstractOpticalPropsArry,
                           col_dry=nothing)
 
-<<<<<<< HEAD
- - `iv` interpolation variables ([`InterpolationVars`](@ref))
-=======
  - `ics` interpolation coefficients, see [`InterpolationCoefficients`](@ref)
->>>>>>> 11611080
 
 class(AbstractGasOptics), intent(in   ) :: this
 integer,                          intent(in   ) :: ncol, nlay, ngpt, nband
@@ -502,10 +437,6 @@
                                                    tlay      # layer temperatures [K]; (ncol,nlay)
 type(GasConcs),               intent(in   ) :: gas_desc  # Gas volume mixing ratios
 class(AbstractOpticalPropsArry),     intent(inout) :: optical_props #inout because components are allocated
-<<<<<<< HEAD
-# Interpolation coefficients for use in internal source function
-=======
->>>>>>> 11611080
 Optional inputs
 real(FT), dimension(:,:), intent(in   ), optional, target :: col_dry # Column dry amount; dim(ncol,nlay)
 ----------------------------------------------------------
@@ -532,20 +463,12 @@
 integer :: ngas, nflav, neta, npres, ntemp
 ----------------------------------------------------------
 """
-<<<<<<< HEAD
-function compute_gas_taus!(interp_vars::InterpolationVars, this::AbstractGasOptics{FT},
-                          ncol, nlay, ngpt, nband,
-                          play, plev, tlay, gas_desc::GasConcs,
-                          optical_props::AbstractOpticalPropsArry,
-                          col_dry=nothing, last_call=false) where FT
-=======
 function compute_gas_taus!(ics::InterpolationCoefficients,
                            this::AbstractGasOptics{FT},
                            ncol, nlay, ngpt, nband,
                            play, plev, tlay, gas_desc::GasConcs,
                            optical_props::AbstractOpticalPropsArry,
                            col_dry=nothing, last_call=false) where FT
->>>>>>> 11611080
 
   tau          = Array{FT}(undef, ngpt,nlay,ncol)          # absorption, Rayleigh scattering optical depths
   tau_rayleigh = Array{FT}(undef, ngpt,nlay,ncol) # absorption, Rayleigh scattering optical depths
@@ -602,12 +525,8 @@
 
   # ---- calculate gas optical depths ----
   tau .= 0
-<<<<<<< HEAD
-  @timeit to_gor "interpolation!" interpolation!(interp_vars,col_mix,
-=======
   @timeit to_gor "interpolation!" interpolation!(ics,
           col_mix,
->>>>>>> 11611080
           ncol,nlay,                        # problem dimensions
           nflav, neta, npres, ntemp,  # interpolation dimensions
           this.flavor,
@@ -625,11 +544,7 @@
           this.upper,
           this.lower_aux,
           this.upper_aux,
-<<<<<<< HEAD
-          interp_vars,
-=======
           ics,
->>>>>>> 11611080
           col_mix,
           play,
           tlay,
@@ -644,11 +559,7 @@
           idx_h2o,
           col_dry_wk,
           col_gas,
-<<<<<<< HEAD
-          interp_vars,
-=======
           ics,
->>>>>>> 11611080
           tau_rayleigh)
 
   end
@@ -662,21 +573,13 @@
     source!(this::InternalSourceGasOptics,
                 ncol, nlay, nbnd, ngpt,
                 play, plev, tlay, tsfc,
-<<<<<<< HEAD
-                interp_vars::InterpolationVars,
-=======
                 ics,
->>>>>>> 11611080
                 sources::SourceFuncLW,          # Planck sources
                 tlev)
 
 Compute Planck source functions at layer centers and levels
 
-<<<<<<< HEAD
- - `iv` interpolation variables ([`InterpolationVars`](@ref))
-=======
  - `ics` interpolation coefficients, see [`InterpolationCoefficients`](@ref)
->>>>>>> 11611080
 
 # inputs
 class(InternalSourceGasOptics),    intent(in ) :: this
@@ -685,10 +588,6 @@
 real(FT), dimension(ncol,nlay+1),      intent(in   ) :: plev   # level pressures [Pa, mb]
 real(FT), dimension(ncol,nlay),        intent(in   ) :: tlay   # layer temperatures [K]
 real(FT), dimension(ncol),             intent(in   ) :: tsfc   # surface skin temperatures [K]
-<<<<<<< HEAD
-# Interplation coefficients
-=======
->>>>>>> 11611080
 class(SourceFuncLW    ),          intent(inout) :: sources
 real(FT), dimension(ncol,nlay+1),      intent(in   ), optional, target :: tlev          # level temperatures [K]
 ----------------------------------------------------------
@@ -702,11 +601,7 @@
 function source!(this::InternalSourceGasOptics{FT},
                  ncol, nlay, nbnd, ngpt,
                  play, plev, tlay, tsfc,
-<<<<<<< HEAD
-                 interp_vars::InterpolationVars{FT},
-=======
                  ics::InterpolationCoefficients{FT,I},
->>>>>>> 11611080
                  sources::SourceFuncLW,
                  tlev=nothing) where {FT<:AbstractFloat,I<:Int}
 
@@ -761,11 +656,7 @@
               get_ntemp(this),
               get_nPlanckTemp(this),
               tlay, tlev_wk, tsfc, fmerge(1,nlay,play[1,1] > play[1,nlay]),
-<<<<<<< HEAD
-              interp_vars,
-=======
               ics,
->>>>>>> 11611080
               get_gpoint_bands(this.optical_props),
               get_band_lims_gpoint(this.optical_props),
               this.planck_frac,

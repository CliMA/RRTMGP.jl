--- conflicted
+++ resolved
@@ -511,28 +511,6 @@
 real(FT) :: planck_function(nbnd,nlay+1,ncol)
 # -----------------
 """
-<<<<<<< HEAD
-function compute_Planck_source!(ncol, nlay, nbnd, ngpt,
-                                nflav, neta, npres, ntemp, nPlanckTemp,
-                                tlay,
-                                tlev,
-                                tsfc,
-                                sfc_lay,
-                                interp_vars::InterpolationVars,
-                                gpoint_bands,
-                                band_lims_gpt,
-                                pfracin,
-                                temp_ref_min,
-                                totplnk_delta,
-                                totplnk,
-                                gpoint_flavor,
-                                sfc_src,
-                                lay_src,
-                                lev_src_inc,
-                                lev_src_dec)
-  FT = eltype(fmajor) #Float64
-
-=======
 function compute_Planck_source!(
                   ncol, nlay, nbnd, ngpt,
                   nflav, neta, npres, ntemp, nPlanckTemp,
@@ -541,7 +519,6 @@
                   gpoint_bands, band_lims_gpt,
                   pfracin, temp_ref_min, totplnk_delta, totplnk, gpoint_flavor,
                   sfc_src, lay_src, lev_src_inc, lev_src_dec) where FT
->>>>>>> 275ff8a7
 
   pfrac = Array{FT}(undef,ngpt,nlay,ncol)
   pfrac .= 0.0

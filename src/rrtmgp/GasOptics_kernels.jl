--- conflicted
+++ resolved
@@ -46,10 +46,6 @@
   # input dimensions
   ftemp = Array{FT}(undef, ncol, nlay)
   fpress = Array{FT}(undef, ncol, nlay)
-<<<<<<< HEAD
-  igases = Vector{I}(undef, 2)
-=======
->>>>>>> aa065063
 
   @inbounds for ilay in 1:nlay
     @inbounds for icol in 1:ncol
@@ -102,7 +98,6 @@
     end # icol,ilay
   end
   return nothing
-<<<<<<< HEAD
 end
 function interpolation!(ics::InterpolationCoefficientsPGP{FT,I},
                         go::AbstractGasOptics{FT,I},
@@ -117,9 +112,6 @@
   @unpack_fields ics jtemp fmajor fminor jpress col_mix j_η
   @unpack_fields go ref flavor
   @unpack_fields ref press_log vmr press_log_delta temp temp_min temp_delta
-
-  # input dimensions
-  igases = Vector{I}(undef, 2)
 
   # index and factor for temperature interpolation
   jtemp = fint((t_lay - (temp_min - temp_delta)) / temp_delta)
@@ -168,8 +160,6 @@
   ics.jtemp = jtemp
   ics.jpress = jpress
   return nothing
-=======
->>>>>>> aa065063
 end
 
 """
@@ -817,8 +807,8 @@
   # Map to g-points
   @inbounds for ibnd in 1:nbnd
     @inbounds for igpt in gpt_range(optical_props, ibnd)
-      lev_source_inc[igpt] = p_frac[igpt] * planck_function[ibnd,1]
-      lev_source_dec[igpt] = p_frac[igpt] * planck_function[ibnd,2]
+      lev_source_inc[igpt] = p_frac[igpt] * planck_function[ibnd,2]
+      lev_source_dec[igpt] = p_frac[igpt] * planck_function[ibnd,1]
     end
   end
   return nothing
@@ -955,7 +945,7 @@
   if has_Rayleigh
     @inbounds for icol in 1:size(op.τ,1)
       @inbounds for ilay in 1:size(op.τ,2)
-        @inbounds for igpt in 1:size(op.τ,3)
+        @inbounds for igpt in 1:get_ngpt(op)
           τ_Rayleigh′ = τ_Rayleigh[igpt,ilay,icol]
           τ_abs′ = τ_abs[igpt,ilay,icol]
           τ = τ_abs′+τ_Rayleigh′
@@ -970,22 +960,34 @@
   end
   return nothing
 end
-<<<<<<< HEAD
-function combine_and_reorder_2str!(op::AbstractOpticalPropsPGP{FT},
-                                   τ_abs::Array{FT,1},
-                                   τ_Rayleigh::Array{FT,1}) where {FT<:AbstractFloat}
-  τ_Rayleigh′ = τ_Rayleigh
-  τ_abs′ = τ_abs
-  t = τ_abs′+τ_Rayleigh′
-  op.τ .= t
-  op.ssa .= map( (x,y) -> x > FT(2) * floatmin(FT) ? y/x : FT(0), t, τ_Rayleigh′)
-  op.g .= FT(0)
-  return nothing
-=======
 function combine_and_reorder!(op::OneScalar{FT},
                               τ::Array{FT,3},
                               τ_Rayleigh::Array{FT,3},
                               has_Rayleigh::Bool) where FT
   permutedims!(op.τ, τ, [3,2,1])
->>>>>>> aa065063
+end
+function combine_and_reorder!(op::TwoStreamPGP{FT},
+                              τ_abs::Array{FT,1},
+                              τ_Rayleigh::Array{FT,1},
+                              has_Rayleigh::Bool) where {FT<:AbstractFloat}
+  fill!(op.g, FT(0))
+  if has_Rayleigh
+    @inbounds for igpt in 1:get_ngpt(op)
+      τ_Rayleigh′ = τ_Rayleigh[igpt]
+      τ_abs′ = τ_abs[igpt]
+      τ = τ_abs′+τ_Rayleigh′
+      op.τ[igpt] = τ
+      op.ssa[igpt] = τ > FT(2) * floatmin(FT) ? τ_Rayleigh′/τ : FT(0)
+    end
+  else
+    op.τ .= τ_abs
+    fill!(op.ssa, FT(0))
+  end
+  return nothing
+end
+function combine_and_reorder!(op::OneScalarPGP{FT},
+                              τ::Array{FT,1},
+                              τ_Rayleigh::Array{FT,1},
+                              has_Rayleigh::Bool) where FT
+  op.τ .= τ
 end
#####
##### Numeric calculations for gas optics. Absorption and Rayleigh optical depths, source functions.
#####

PaTohPa(::Type{FT}) where FT = FT(0.01)

"""
    interpolation!(...)

Compute interpolation coefficients
for calculations of major optical depths, minor optical depths, Rayleigh,
and Planck fractions

 - `ref` reference variables, see [`Reference`](@ref)
 - `ics` interpolation coefficients, see [`InterpolationCoefficients`](@ref)

integer,                            intent(in) :: ncol,nlay
integer,                            intent(in) :: ngas,nflav,neta,npres,ntemp
integer,     dimension(2,nflav),    intent(in) :: flavor
# inputs from profile or parent function
real(FT),    dimension(ncol,nlay),        intent(in) :: play, tlay
real(FT),    dimension(ncol,nlay,0:ngas), intent(in) :: col_gas

# outputs
real(FT),    dimension(2,    nflav,ncol,nlay), intent(out) :: col_mix
real(FT),    dimension(2,2,  nflav,ncol,nlay), intent(out) :: fminor
# -----------------
# local
real(FT), dimension(ncol,nlay) :: ftemp, fpress # interpolation fraction for temperature, pressure
real(FT) :: locpress # needed to find location in pressure grid
real(FT) :: ratio_eta_half # ratio of vmrs of major species that defines eta=0.5
                           # for given flavor and reference temperature level
real(FT) :: eta, feta      # binary_species_parameter, interpolation variable for eta
real(FT) :: loceta         # needed to find location in eta grid
real(FT) :: ftemp_term
# -----------------
# local indexes
integer :: icol, ilay, iflav, igases(2), itropo, itemp
"""
<<<<<<< HEAD
function interpolation!(iv::InterpolationVars{FT},
=======
function interpolation!(ics::InterpolationCoefficients{FT,I},
>>>>>>> 11611080
                        col_mix::Array{FT},
                        ncol::I,
                        nlay::I,
                        nflav::I,
                        neta::I,
                        npres::I,
                        ntemp::I,
                        flavor::Array{I},
                        ref::Reference{FT},
                        play::Array{FT},
                        tlay::Array{FT},
                        col_gas::AbstractArray{FT}) where {I<:Int,B<:Bool,FT<:AbstractFloat}
  # input dimensions
  ftemp = Array{FT}(undef, ncol, nlay)
  fpress = Array{FT}(undef, ncol, nlay)
  igases = Vector{Int}(undef, 2)

  @inbounds for ilay in 1:nlay
    @inbounds for icol in 1:ncol
      # index and factor for temperature interpolation
<<<<<<< HEAD
      iv.jtemp[icol,ilay] = fint((tlay[icol,ilay] - (ref.temp_min - ref.temp_delta)) / ref.temp_delta)
      iv.jtemp[icol,ilay] = min(ntemp - 1, max(1, iv.jtemp[icol,ilay])) # limit the index range
      ftemp[icol,ilay] = (tlay[icol,ilay] - ref.temp[iv.jtemp[icol,ilay]]) / ref.temp_delta

      # index and factor for pressure interpolation
      locpress = FT(1) + (log(play[icol,ilay]) - ref.press_log[1]) / ref.press_log_delta
      iv.jpress[icol,ilay] = min(npres-1, max(1, fint(locpress)))
      fpress[icol,ilay] = locpress - FT(iv.jpress[icol,ilay])
=======
      ics.jtemp[icol,ilay] = fint((tlay[icol,ilay] - (ref.temp_min - ref.temp_delta)) / ref.temp_delta)
      ics.jtemp[icol,ilay] = min(ntemp - 1, max(1, ics.jtemp[icol,ilay])) # limit the index range
      ftemp[icol,ilay] = (tlay[icol,ilay] - ref.temp[ics.jtemp[icol,ilay]]) / ref.temp_delta

      # index and factor for pressure interpolation
      locpress = FT(1) + (log(play[icol,ilay]) - ref.press_log[1]) / ref.press_log_delta
      ics.jpress[icol,ilay] = min(npres-1, max(1, fint(locpress)))
      fpress[icol,ilay] = locpress - FT(ics.jpress[icol,ilay])
>>>>>>> 11611080

    end
  end
  # determine if in lower or upper part of atmosphere
<<<<<<< HEAD
  iv.tropo .= log.(play) .> ref.press_trop_log
=======
  ics.tropo .= log.(play) .> ref.press_trop_log
>>>>>>> 11611080

  @inbounds for ilay in 1:nlay
    @inbounds for icol in 1:ncol
      # itropo = 1 lower atmosphere; itropo = 2 upper atmosphere
<<<<<<< HEAD
      itropo = fmerge(1,2,iv.tropo[icol,ilay])
=======
      itropo = fmerge(1,2,ics.tropo[icol,ilay])
>>>>>>> 11611080
      # loop over implemented combinations of major species
      @inbounds for iflav in 1:nflav
        igases .= flavor[:,iflav]
        @inbounds for itemp in 1:2
          # compute interpolation fractions needed for lower, then upper reference temperature level
          # compute binary species parameter (eta) for flavor and temperature and
          #  associated interpolation index and factors
<<<<<<< HEAD
          ratio_eta_half = ref.vmr[itropo,igases[1],(iv.jtemp[icol,ilay]+itemp-1)] /
                           ref.vmr[itropo,igases[2],(iv.jtemp[icol,ilay]+itemp-1)]
=======
          ratio_eta_half = ref.vmr[itropo,igases[1],(ics.jtemp[icol,ilay]+itemp-1)] /
                           ref.vmr[itropo,igases[2],(ics.jtemp[icol,ilay]+itemp-1)]
>>>>>>> 11611080
          col_mix[itemp,iflav,icol,ilay] = col_gas[icol,ilay,igases[1]] + ratio_eta_half * col_gas[icol,ilay,igases[2]]
          eta = fmerge(col_gas[icol,ilay,igases[1]] / col_mix[itemp,iflav,icol,ilay], FT(0.5),
                      col_mix[itemp,iflav,icol,ilay] > FT(2) * floatmin(FT))
          loceta = eta * FT(neta-1)
<<<<<<< HEAD
          iv.jeta[itemp,iflav,icol,ilay] = min(fint(loceta)+1, neta-1)
=======
          ics.jeta[itemp,iflav,icol,ilay] = min(fint(loceta)+1, neta-1)
>>>>>>> 11611080
          feta = mod(loceta, 1)
          # compute interpolation fractions needed for minor species
          # ftemp_term = (FT(1)-ftemp(icol,ilay)) for itemp = 1, ftemp(icol,ilay) for itemp=2
          ftemp_term = (FT(2-itemp) + FT(2*itemp-3) * ftemp[icol,ilay])
<<<<<<< HEAD
          iv.fminor[1,itemp,iflav,icol,ilay] = (1-feta) * ftemp_term
          iv.fminor[2,itemp,iflav,icol,ilay] =        feta  * ftemp_term
          # compute interpolation fractions needed for major species
          iv.fmajor[1,1,itemp,iflav,icol,ilay] = (FT(1)-fpress[icol,ilay]) * iv.fminor[1,itemp,iflav,icol,ilay]
          iv.fmajor[2,1,itemp,iflav,icol,ilay] = (FT(1)-fpress[icol,ilay]) * iv.fminor[2,itemp,iflav,icol,ilay]
          iv.fmajor[1,2,itemp,iflav,icol,ilay] =        fpress[icol,ilay]  * iv.fminor[1,itemp,iflav,icol,ilay]
          iv.fmajor[2,2,itemp,iflav,icol,ilay] =        fpress[icol,ilay]  * iv.fminor[2,itemp,iflav,icol,ilay]
=======
          ics.fminor[1,itemp,iflav,icol,ilay] = (1-feta) * ftemp_term
          ics.fminor[2,itemp,iflav,icol,ilay] =        feta  * ftemp_term
          # compute interpolation fractions needed for major species
          ics.fmajor[1,1,itemp,iflav,icol,ilay] = (FT(1)-fpress[icol,ilay]) * ics.fminor[1,itemp,iflav,icol,ilay]
          ics.fmajor[2,1,itemp,iflav,icol,ilay] = (FT(1)-fpress[icol,ilay]) * ics.fminor[2,itemp,iflav,icol,ilay]
          ics.fmajor[1,2,itemp,iflav,icol,ilay] =        fpress[icol,ilay]  * ics.fminor[1,itemp,iflav,icol,ilay]
          ics.fmajor[2,2,itemp,iflav,icol,ilay] =        fpress[icol,ilay]  * ics.fminor[2,itemp,iflav,icol,ilay]
>>>>>>> 11611080
        end # reference temperatures
      end # iflav
    end # icol,ilay
  end
  return nothing

end

"""
    compute_tau_absorption!(...)

Compute minor and major species optical depth
from pre-computed interpolation coefficients (`ics`)

 - `lower` lower atmospheric variables
 - `upper` upper atmospheric variables
 - `lower_aux` lower atmospheric auxiliary variables
 - `upper_aux` upper atmospheric auxiliary variables
<<<<<<< HEAD
 - `iv` interpolation variables ([`InterpolationVars`](@ref))

Compute minor and major species optical depth from pre-computed interpolation coefficients
 (jeta,jtemp,jpress)
=======
 - `ics` interpolation coefficients, see [`InterpolationCoefficients`](@ref)
>>>>>>> 11611080

# ---------------------
# input dimensions
integer,                                intent(in) :: ncol,nlay,nbnd,ngpt
integer,                                intent(in) :: ngas,nflav,neta,npres,ntemp
integer,                                intent(in) :: idx_h2o
# ---------------------
# inputs from object
integer,     dimension(2,ngpt),                  intent(in) :: gpoint_flavor
integer,     dimension(2,nbnd),                  intent(in) :: band_lims_gpt
real(FT),    dimension(ngpt,neta,npres+1,ntemp), intent(in) :: kmajor
# ---------------------
# inputs from profile or parent function
real(FT), dimension(2,    nflav,ncol,nlay       ), intent(in) :: col_mix
real(FT), dimension(            ncol,nlay       ), intent(in) :: play, tlay      # pressure and temperature
real(FT), dimension(            ncol,nlay,0:ngas), intent(in) :: col_gas
# ---------------------
# output - optical depth
real(FT), dimension(ngpt,nlay,ncol), intent(inout) :: tau
# ---------------------
# Local variables
#
logical                    :: top_at_1
integer, dimension(ncol,2) :: itropo_lower, itropo_upper
"""
function compute_tau_absorption!(tau,
              ncol,nlay,nbnd,ngpt,                  # dimensions
              idx_h2o,
              gpoint_flavor,
              band_lims_gpt,
              kmajor,
              lower,
              upper,
              lower_aux,
              upper_aux,
<<<<<<< HEAD
              iv::InterpolationVars{FT},
=======
              ics::InterpolationCoefficients{FT},
>>>>>>> 11611080
              col_mix,
              play,
              tlay,
              col_gas) where {FT<:AbstractFloat}

  # ---------------------
  # Layer limits of upper, lower atmospheres
  # ---------------------
  top_at_1 = play[1,1] < play[1, nlay]
  itropo_lower = Array{Int}(undef, ncol, 2)
  itropo_upper = similar(itropo_lower)
  if top_at_1
<<<<<<< HEAD
    itropo_lower[:, 1] .= fminloc_wrapper(play, dim=2, mask=iv.tropo)
    itropo_lower[:, 2] .= nlay
    itropo_upper[:, 1] .= 1
    itropo_upper[:, 2] .= fmaxloc_wrapper(play, dim=2, mask=(.!iv.tropo)) # TODO:
  else
    itropo_lower[:, 1] .= 1
    itropo_lower[:, 2] .= fminloc_wrapper(play, dim=2, mask= iv.tropo)
    itropo_upper[:, 1] .= fmaxloc_wrapper(play, dim=2, mask=(.!iv.tropo))
=======
    itropo_lower[:, 1] .= fminloc_wrapper(play, dim=2, mask=ics.tropo)
    itropo_lower[:, 2] .= nlay
    itropo_upper[:, 1] .= 1
    itropo_upper[:, 2] .= fmaxloc_wrapper(play, dim=2, mask=(.!ics.tropo)) # TODO:
  else
    itropo_lower[:, 1] .= 1
    itropo_lower[:, 2] .= fminloc_wrapper(play, dim=2, mask= ics.tropo)
    itropo_upper[:, 1] .= fmaxloc_wrapper(play, dim=2, mask=(.!ics.tropo))
>>>>>>> 11611080
    itropo_upper[:, 2] .= nlay
  end

  fill!(tau, FT(0))
  # ---------------------
  # Major Species
  # ---------------------

  gas_optical_depths_major!(
        ncol,nlay,nbnd,ngpt,
        gpoint_flavor,
        band_lims_gpt,
        kmajor,
        col_mix,
<<<<<<< HEAD
        iv,
=======
        ics,
>>>>>>> 11611080
        tau)
  # ---------------------
  # Minor Species - lower
  # ---------------------

  gas_optical_depths_minor!(
         ncol,
         ngpt,
         idx_h2o,
         gpoint_flavor[1,:],
         lower,
         lower_aux,
         play,
         tlay,
         col_gas,
<<<<<<< HEAD
         iv,
         itropo_lower,
         tau)
=======
         ics.fminor,
         ics.jeta,
         itropo_lower,
         ics.jtemp,
         tau,"1")
>>>>>>> 11611080
  # ---------------------
  # Minor Species - upper
  # ---------------------
  gas_optical_depths_minor!(
         ncol,
         ngpt,
         idx_h2o,
         gpoint_flavor[2,:],
         upper,
         upper_aux,
<<<<<<< HEAD
         play, tlay,
         col_gas,
         iv,
         itropo_upper,
         tau)
  nothing
=======
         play,
         tlay,
         col_gas,
         ics.fminor,
         ics.jeta,
         itropo_upper,
         ics.jtemp,
         tau,"2")
  return nothing
>>>>>>> 11611080
end


"""
    gas_optical_depths_major!(...)

compute minor species optical depths

<<<<<<< HEAD
 - `iv` interpolation variables ([`InterpolationVars`](@ref))
=======
 - `ics` interpolation coefficients, see [`InterpolationCoefficients`](@ref)
>>>>>>> 11611080

# input dimensions
integer, intent(in) :: ncol, nlay, nbnd, ngpt  # dimensions

# inputs from object
integer,  dimension(2,ngpt),  intent(in) :: gpoint_flavor
integer,  dimension(2,nbnd),  intent(in) :: band_lims_gpt # start and end g-point for each band
real(FT), dimension(ngpt,neta,npres+1,ntemp), intent(in) :: kmajor

# inputs from profile or parent function
real(FT),    dimension(2,    nflav,ncol,nlay), intent(in) :: col_mix
<<<<<<< HEAD
=======

>>>>>>> 11611080
# outputs
real(FT), dimension(ngpt,nlay,ncol), intent(inout) :: tau
# -----------------
# local variables
real(FT) :: tau_major(ngpt) # major species optical depth
# local index
integer :: icol, ilay, iflav, ibnd, igpt, itropo
integer :: gptS, gptE
"""
function gas_optical_depths_major!(ncol,nlay,nbnd,ngpt,
<<<<<<< HEAD
                                   gpoint_flavor,
                                   band_lims_gpt,    # inputs from object
                                   kmajor,
                                   col_mix,
                                   iv::InterpolationVars{FT},
                                   tau::Array{FT}) where {FT<:AbstractFloat}
=======
                                    gpoint_flavor, band_lims_gpt,    # inputs from object
                                    kmajor,
                                    col_mix,
                                    ics::InterpolationCoefficients{FT},
                                    tau::Array{FT}) where {FT<:AbstractFloat}
>>>>>>> 11611080

  tau_major = Array{FT}(undef, ngpt)
  for icol in 1:ncol
    for ilay in 1:nlay
      # itropo = 1 lower atmosphere; itropo = 2 upper atmosphere
<<<<<<< HEAD
      itropo = fmerge(1,2,iv.tropo[icol,ilay])
=======
      itropo = fmerge(1,2,ics.tropo[icol,ilay])
>>>>>>> 11611080
      # optical depth calculation for major species
      for ibnd in 1:nbnd
        gptS = band_lims_gpt[1, ibnd]
        gptE = band_lims_gpt[2, ibnd]
        iflav = gpoint_flavor[itropo, gptS] #eta interpolation depends on band's flavor
        tau_major[gptS:gptE] .=
          # interpolation in temperature, pressure, and eta
          interpolate3D_byflav(col_mix[:,iflav,icol,ilay],
<<<<<<< HEAD
                               iv.fmajor[:,:,:,iflav,icol,ilay],
                               kmajor,
                               band_lims_gpt[1, ibnd],
                               band_lims_gpt[2, ibnd],
                               iv.jeta[:,iflav,icol,ilay],
                               iv.jtemp[icol,ilay],
                               iv.jpress[icol,ilay]+itropo
=======
                               ics.fmajor[:,:,:,iflav,icol,ilay],
                               kmajor,
                               band_lims_gpt[1, ibnd],
                               band_lims_gpt[2, ibnd],
                               ics.jeta[:,iflav,icol,ilay],
                               ics.jtemp[icol,ilay],
                               ics.jpress[icol,ilay]+itropo
>>>>>>> 11611080
                               )
        tau[gptS:gptE,ilay,icol] = tau[gptS:gptE,ilay,icol] .+ tau_major[gptS:gptE]
      end # igpt
    end
  end # ilay
  return nothing
end


"""
    gas_optical_depths_minor!(...)

compute minor species optical depths

 - `atmos` gas optics variables ([`GasOpticsVars`](@ref))
 - `iv` interpolation variables ([`InterpolationVars`](@ref))

integer,                                     intent(in   ) :: ncol,ngpt
integer,                                     intent(in   ) :: idx_h2o
integer,     dimension(ngpt),                intent(in   ) :: gpt_flv
real(FT),    dimension(ncol,nlay),           intent(in   ) :: play, tlay
real(FT),    dimension(ncol,nlay,0:ngas),    intent(in   ) :: col_gas
integer,     dimension(ncol, 2),             intent(in   ) :: layer_limits
real(FT),    dimension(ngpt,nlay,ncol),      intent(inout) :: tau
# -----------------
# local variables
real(FT) :: vmr_fact, dry_fact             # conversion from column abundance to dry vol. mixing ratio;
real(FT) :: scaling, kminor_loc            # minor species absorption coefficient, optical depth
integer  :: icol, ilay, iflav, igpt, imnr
integer  :: gptS, gptE
real(FT), dimension(ngpt) :: tau_minor

"""
function gas_optical_depths_minor!(ncol,
                                   ngpt,
                                   idx_h2o,
                                   gpt_flv,
                                   atmos,
                                   aux,
                                   play,
                                   tlay,
                                   col_gas,
                                   iv::InterpolationVars,
                                   layer_limits,
                                   tau)

  # number of minor contributors, total num absorption coeffs
  nminork = size(atmos.kminor, 1)
  nminor  = size(atmos.minor_scales_with_density)
  #
  # Guard against layer limits being 0 -- that means don't do anything i.e. there are no
  #   layers with pressures in the upper or lower atmosphere respectively
  # First check skips the routine entirely if all columns are out of bounds...
  #
  FT = eltype(tau)

  tau_minor = Array{FT}(undef, ngpt)
  if any(layer_limits[:,1] .> 0)
    for imnr in 1:size(atmos.scale_by_complement,1) # loop over minor absorbers in each band
      for icol in 1:ncol
        #
        # This check skips individual columns with no pressures in range
        #
        if layer_limits[icol,1] > 0
          for ilay in layer_limits[icol,1]:layer_limits[icol,2]
            #
            # Scaling of minor gas absortion coefficient begins with column amount of minor gas
            #
            scaling = col_gas[icol,ilay,aux.idx_minor[imnr]]
            #
            # Density scaling (e.g. for h2o continuum, collision-induced absorption)
            #
            if atmos.minor_scales_with_density[imnr]
              #
              # NOTE: P needed in hPa to properly handle density scaling.
              #
              scaling = scaling * (PaTohPa(FT)*play[icol,ilay]/tlay[icol,ilay])
              if aux.idx_minor_scaling[imnr] > 0  # there is a second gas that affects this gas's absorption
                vmr_fact = FT(1) / col_gas[icol,ilay,0]
                dry_fact = FT(1) / (FT(1) + col_gas[icol,ilay,idx_h2o] * vmr_fact)
                # scale by density of special gas
                if atmos.scale_by_complement[imnr] # scale by densities of all gases but the special one
                  scaling = scaling * (FT(1) - col_gas[icol,ilay,aux.idx_minor_scaling[imnr]] * vmr_fact * dry_fact)
                else
                  scaling = scaling *          col_gas[icol,ilay,aux.idx_minor_scaling[imnr]] * vmr_fact * dry_fact
                end
              end
            end
            #
            # Interpolation of absorption coefficient and calculation of optical depth
            #
            # Which gpoint range does this minor gas affect?
            gptS = atmos.minor_limits_gpt[1,imnr]
            gptE = atmos.minor_limits_gpt[2,imnr]
            iflav = gpt_flv[gptS]
            jeta_tup = (iv.jeta[1,iflav,icol,ilay],
                        iv.jeta[2,iflav,icol,ilay])

            interpolate2D_byflav!(@view(tau_minor[gptS:gptE]),
                                  @view(iv.fminor[:,:,iflav,icol,ilay]),
                                  atmos.kminor,
                                  gptS,
                                  atmos.kminor_start[imnr],
                                  atmos.kminor_start[imnr]+(gptE-gptS),
                                  jeta_tup,
                                  iv.jtemp[icol,ilay])
            tau[gptS:gptE,ilay,icol] = tau[gptS:gptE,ilay,icol] + scaling*tau_minor[gptS:gptE]
          end
        end
      end
    end
  end
  return nothing
end

"""
    compute_tau_rayleigh!()

compute Rayleigh scattering optical depths

<<<<<<< HEAD
 - `iv` interpolation variables ([`InterpolationVars`](@ref))
=======
 - `ics` interpolation coefficients, see [`InterpolationCoefficients`](@ref)
>>>>>>> 11611080

integer,                                     intent(in ) :: ncol,nlay,nbnd,ngpt
integer,                                     intent(in ) :: ngas,nflav,neta,npres,ntemp
integer,     dimension(2,ngpt),              intent(in ) :: gpoint_flavor
integer,     dimension(2,nbnd),              intent(in ) :: band_lims_gpt # start and end g-point for each band
real(FT),    dimension(ngpt,neta,ntemp,2),   intent(in ) :: krayl
integer,                                     intent(in ) :: idx_h2o
real(FT),    dimension(ncol,nlay),           intent(in ) :: col_dry
real(FT),    dimension(ncol,nlay,0:ngas),    intent(in ) :: col_gas
# outputs
real(FT),    dimension(ngpt,nlay,ncol),      intent(out) :: tau_rayleigh
# -----------------
# local variables
real(FT) :: k(ngpt) # rayleigh scattering coefficient
integer  :: icol, ilay, iflav, ibnd, igpt, gptS, gptE
integer  :: itropo
# -----------------
"""
function compute_tau_rayleigh!(ncol::I,nlay::I,nbnd::I,ngpt::I,
                               gpoint_flavor::Array{I,2},
                               band_lims_gpt::Array{I,2},
                               krayl::Array{FT,4},
                               idx_h2o::I,
                               col_dry::Array{FT,2},
                               col_gas::AbstractArray{FT,3},
<<<<<<< HEAD
                               iv::InterpolationVars{FT},
=======
                               ics::InterpolationCoefficients{FT},
>>>>>>> 11611080
                               tau_rayleigh::Array{FT}) where {FT<:AbstractFloat, I<:Integer, B<:Bool}
  k = Array{FT}(undef, ngpt)
  @inbounds for ilay in 1:nlay
    @inbounds for icol in 1:ncol
<<<<<<< HEAD
      itropo = fmerge(1,2,iv.tropo[icol,ilay]) # itropo = 1 lower atmosphere; itropo = 2 upper atmosphere
=======
      itropo = fmerge(1,2,ics.tropo[icol,ilay]) # itropo = 1 lower atmosphere; itropo = 2 upper atmosphere
>>>>>>> 11611080
      @inbounds for ibnd in 1:nbnd
        gptS = band_lims_gpt[1, ibnd]
        gptE = band_lims_gpt[2, ibnd]
        iflav = gpoint_flavor[itropo, gptS] #eta interpolation depends on band's flavor

<<<<<<< HEAD
        fminor_tup = (iv.fminor[1,1,iflav,icol,ilay],
                      iv.fminor[2,1,iflav,icol,ilay],
                      iv.fminor[1,2,iflav,icol,ilay],
                      iv.fminor[2,2,iflav,icol,ilay])
        jeta_tup = (iv.jeta[1,iflav,icol,ilay],
                    iv.jeta[2,iflav,icol,ilay])
=======
        fminor_tup = (ics.fminor[1,1,iflav,icol,ilay],
                      ics.fminor[2,1,iflav,icol,ilay],
                      ics.fminor[1,2,iflav,icol,ilay],
                      ics.fminor[2,2,iflav,icol,ilay])
        jeta_tup = (ics.jeta[1,iflav,icol,ilay],
                    ics.jeta[2,iflav,icol,ilay])
>>>>>>> 11611080
        interpolate2D_byflav!(@view(k[gptS:gptE]),
                              fminor_tup,
                              @view(krayl[:,:,:,itropo]),
                              gptS,
                              gptS,
                              gptE,
                              jeta_tup,
<<<<<<< HEAD
                              iv.jtemp[icol,ilay])
=======
                              ics.jtemp[icol,ilay])
>>>>>>> 11611080

        tau_rayleigh[gptS:gptE,ilay,icol] .= k[gptS:gptE] .*
                                            (col_gas[icol,ilay,idx_h2o]+col_dry[icol,ilay])
      end
    end
  end
  return nothing
end

"""
    compute_Planck_source!(...)

 - `ics` interpolation coefficients, see [`InterpolationCoefficients`](@ref)

integer,                                    intent(in) :: ncol, nlay, nbnd, ngpt
integer,                                    intent(in) :: nflav, neta, npres, ntemp, nPlanckTemp
real(FT),    dimension(ncol,nlay  ),        intent(in) :: tlay
real(FT),    dimension(ncol,nlay+1),        intent(in) :: tlev
real(FT),    dimension(ncol       ),        intent(in) :: tsfc
integer,                                    intent(in) :: sfc_lay
# Table-specific
integer, dimension(ngpt),                     intent(in) :: gpoint_bands # start and end g-point for each band
integer, dimension(2, nbnd),                  intent(in) :: band_lims_gpt # start and end g-point for each band
real(FT),                                     intent(in) :: temp_ref_min, totplnk_delta
real(FT), dimension(ngpt,neta,npres+1,ntemp), intent(in) :: pfracin
real(FT), dimension(nPlanckTemp,nbnd),        intent(in) :: totplnk
integer,  dimension(2,ngpt),                  intent(in) :: gpoint_flavor

real(FT), dimension(ngpt,     ncol), intent(out) :: sfc_src
real(FT), dimension(ngpt,nlay,ncol), intent(out) :: lay_src
real(FT), dimension(ngpt,nlay,ncol), intent(out) :: lev_src_inc, lev_src_dec
# -----------------
# local
integer  :: ilay, icol, igpt, ibnd, itropo, iflav
integer  :: gptS, gptE
real(FT), dimension(2), parameter :: one = [1._wp, 1._wp]
real(FT) :: pfrac          (ngpt,nlay,  ncol)
real(FT) :: planck_function(nbnd,nlay+1,ncol)
# -----------------
"""
function compute_Planck_source!(
                  ncol, nlay, nbnd, ngpt,
                  nflav, neta, npres, ntemp, nPlanckTemp,
                  tlay, tlev, tsfc, sfc_lay,
<<<<<<< HEAD
                  iv::InterpolationVars{FT},
                  gpoint_bands, band_lims_gpt,
                  pfracin, temp_ref_min, totplnk_delta, totplnk, gpoint_flavor,
                  sfc_src, lay_src, lev_src_inc, lev_src_dec) where {FT<:AbstractFloat}
=======
                  ics::InterpolationCoefficients{FT},
                  gpoint_bands, band_lims_gpt,
                  pfracin, temp_ref_min, totplnk_delta, totplnk, gpoint_flavor,
                  sfc_src, lay_src, lev_src_inc, lev_src_dec) where FT
>>>>>>> 11611080

  pfrac = Array{FT}(undef,ngpt,nlay,ncol)
  pfrac .= 0

  planck_function = Array{FT}(undef,nbnd,nlay+1,ncol)
<<<<<<< HEAD
  planck_function .= 0
=======
  planck_function .= 0.0
>>>>>>> 11611080

  # Calculation of fraction of band's Planck irradiance associated with each g-point
  for icol in 1:ncol
    for ilay in 1:nlay
      # itropo = 1 lower atmosphere; itropo = 2 upper atmosphere
<<<<<<< HEAD
      itropo = fmerge(1,2,iv.tropo[icol,ilay])
=======
      itropo = fmerge(1,2,ics.tropo[icol,ilay])
>>>>>>> 11611080
      for ibnd = 1:nbnd
        gptS = band_lims_gpt[1, ibnd]
        gptE = band_lims_gpt[2, ibnd]
        iflav = gpoint_flavor[itropo, gptS] #eta interpolation depends on band's flavor
          # interpolation in temperature, pressure, and eta
        pfrac[gptS:gptE,ilay,icol] =
          interpolate3D_byflav(FT[1,1],
<<<<<<< HEAD
                               iv.fmajor[:,:,:,iflav,icol,ilay],
                               pfracin,
                               band_lims_gpt[1, ibnd],
                               band_lims_gpt[2, ibnd],
                               iv.jeta[:,iflav,icol,ilay],
                               iv.jtemp[icol,ilay],
                               iv.jpress[icol,ilay]+itropo)
=======
                               ics.fmajor[:,:,:,iflav,icol,ilay],
                               pfracin,
                               band_lims_gpt[1, ibnd],
                               band_lims_gpt[2, ibnd],
                               ics.jeta[:,iflav,icol,ilay],
                               ics.jtemp[icol,ilay],
                               ics.jpress[icol,ilay]+itropo)
>>>>>>> 11611080
      end # band
    end   # layer
  end     # column

  #
  # Planck function by band for the surface
  # Compute surface source irradiance for g-point, equals band irradiance x fraction for g-point
  #
  for icol in 1:ncol
    planck_function[1:nbnd,1,icol] = interpolate1D(tsfc[icol], temp_ref_min, totplnk_delta, totplnk)
    #
    # Map to g-points
    #
    for ibnd in 1:nbnd
      gptS = band_lims_gpt[1, ibnd]
      gptE = band_lims_gpt[2, ibnd]
      for igpt in gptS:gptE
        sfc_src[igpt, icol] = pfrac[igpt,sfc_lay,icol] * planck_function[ibnd, 1, icol]
      end
    end
  end # icol

  for icol in 1:ncol
    for ilay in 1:nlay
      # Compute layer source irradiance for g-point, equals band irradiance x fraction for g-point
      planck_function[1:nbnd,ilay,icol] = interpolate1D(tlay[icol,ilay], temp_ref_min, totplnk_delta, totplnk)
      #
      # Map to g-points
      #
      for ibnd in 1:nbnd
        gptS = band_lims_gpt[1, ibnd]
        gptE = band_lims_gpt[2, ibnd]
        for igpt in gptS:gptE
          lay_src[igpt,ilay,icol] = pfrac[igpt,ilay,icol] * planck_function[ibnd,ilay,icol]
        end
      end
    end # ilay
  end # icol

  # compute level source irradiances for each g-point, one each for upward and downward paths
  for icol in 1:ncol
    planck_function[1:nbnd,       1,icol] = interpolate1D(tlev[icol,     1], temp_ref_min, totplnk_delta, totplnk)
    for ilay in 1:nlay
      planck_function[1:nbnd,ilay+1,icol] = interpolate1D(tlev[icol,ilay+1], temp_ref_min, totplnk_delta, totplnk)
      #
      # Map to g-points
      #
      for ibnd in 1:nbnd
        gptS = band_lims_gpt[1, ibnd]
        gptE = band_lims_gpt[2, ibnd]
        for igpt in gptS:gptE
          lev_src_inc[igpt,ilay,icol] = pfrac[igpt,ilay,icol] * planck_function[ibnd,ilay+1,icol]
          lev_src_dec[igpt,ilay,icol] = pfrac[igpt,ilay,icol] * planck_function[ibnd,ilay,  icol]
        end
      end
    end # ilay
  end # icol
  return nothing

end

"""
    interpolate1D(...)

One dimensional interpolation -- return all values along second table dimension


# input
real(FT), intent(in) :: val,     # axis value at which to evaluate table
                        offset,  # minimum of table axis
                        delta     # step size of table axis
real(FT), dimension(:,:),
          intent(in) :: table # dimensions (axis, values)
# output
real(FT), dimension(size(table,dim=2)) :: res

# local
real(FT) :: val0 # fraction index adjusted by offset and delta
integer :: index # index term
real(FT) :: frac # fractional term
# -------------------------------------
"""
function interpolate1D(val, offset, delta, table)
  FT = eltype(delta)
  res = Vector{FT}(undef, size(table, 2))
  val0 = (val - offset) / delta
  frac = val0 - fint(val0) # get fractional part
  index = Integer(min(size(table,1)-1, max(1, fint(val0)+1))) # limit the index range
  res .= table[index,:] + frac * (table[index+1,:] - table[index,:])
  return res
end

"""
    interpolate2D(...)

This function returns a single value from a subset (in gpoint) of the k table

real(FT), dimension(2,2), intent(in) :: fminor # interpolation fractions for minor species
                                   # index(1) : reference eta level (temperature dependent)
                                   # index(2) : reference temperature level
real(FT), dimension(:,:,:), intent(in) :: k # (g-point, eta, temp)
integer,                    intent(in) :: igpt, jtemp # interpolation index for temperature
integer, dimension(2),      intent(in) :: jeta # interpolation index for binary species parameter (eta)
real(FT)                             :: res # the result
"""
function interpolate2D(fminor, k, igpt, jeta, jtemp)
  res =
    fminor[1,1] * k[igpt, jeta[1]  , jtemp  ] +
    fminor[2,1] * k[igpt, jeta[1]+1, jtemp  ] +
    fminor[1,2] * k[igpt, jeta[2]  , jtemp+1] +
    fminor[2,2] * k[igpt, jeta[2]+1, jtemp+1]
  return res
end

"""
    interpolate2D_byflav(...)

This function returns a range of values from a subset (in gpoint) of the k table

real(FT), dimension(2,2), intent(in) :: fminor # interpolation fractions for minor species
                                   # index(1) : reference eta level (temperature dependent)
                                   # index(2) : reference temperature level
real(FT), dimension(:,:,:), intent(in) :: k # (g-point, eta, temp)
integer,                    intent(in) :: gptS, gptE, jtemp # interpolation index for temperature
integer, dimension(2),      intent(in) :: jeta # interpolation index for binary species parameter (eta)
real(FT), dimension(gptE-gptS+1)       :: res # the result

# Local variable
integer :: igpt
"""
function interpolate2D_byflav!(res::AbstractArray{FT,1},
                               fminor,
                               k::AbstractArray{FT,3},
                               resS::I,
                               gptS::I,
                               gptE::I,
                               jeta,
                               jtemp::I) where {FT<:AbstractFloat,I<:Int}
  # each code block is for a different reference temperature
  for igpt in 1:gptE-gptS+1
    i_gpt = gptS+igpt-1
    res[igpt] = fminor[1] * k[i_gpt, jeta[1]  , jtemp  ] +
                fminor[2] * k[i_gpt, jeta[1]+1, jtemp  ] +
                fminor[3] * k[i_gpt, jeta[2]  , jtemp+1] +
                fminor[4] * k[i_gpt, jeta[2]+1, jtemp+1]
  end
  return nothing
end

"""
    interpolate3D(...)

interpolation in temperature, pressure, and eta

real(FT), dimension(2),     intent(in) :: scaling
real(FT), dimension(2,2,2), intent(in) :: fmajor # interpolation fractions for major species
                                                 # index(1) : reference eta level (temperature dependent)
                                                 # index(2) : reference pressure level
                                                 # index(3) : reference temperature level
real(FT), dimension(:,:,:,:),intent(in) :: k # (gpt, eta,temp,press)
integer,                     intent(in) :: igpt
integer, dimension(2),       intent(in) :: jeta # interpolation index for binary species parameter (eta)
integer,                     intent(in) :: jtemp # interpolation index for temperature
integer,                     intent(in) :: jpress # interpolation index for pressure
real(FT)                                :: res # the result
"""
function interpolate3D(scaling, fmajor, k, igpt, jeta, jtemp, jpress)
  # each code block is for a different reference temperature
  res =
    scaling[1] *
    ( fmajor[1,1,1] * k[igpt, jeta[1]  , jpress-1, jtemp  ] +
      fmajor[2,1,1] * k[igpt, jeta[1]+1, jpress-1, jtemp  ] +
      fmajor[1,2,1] * k[igpt, jeta[1]  , jpress  , jtemp  ] +
      fmajor[2,2,1] * k[igpt, jeta[1]+1, jpress  , jtemp  ] ) +
    scaling[2] *
    ( fmajor[1,1,2] * k[igpt, jeta[2]  , jpress-1, jtemp+1] +
      fmajor[2,1,2] * k[igpt, jeta[2]+1, jpress-1, jtemp+1] +
      fmajor[1,2,2] * k[igpt, jeta[2]  , jpress  , jtemp+1] +
      fmajor[2,2,2] * k[igpt, jeta[2]+1, jpress  , jtemp+1] )
  return res
end

"""
    interpolate3D_byflav(...)

real(FT), dimension(2),     intent(in) :: scaling
real(FT), dimension(2,2,2), intent(in) :: fmajor # interpolation fractions for major species
                                                 # index(1) : reference eta level (temperature dependent)
                                                 # index(2) : reference pressure level
                                                 # index(3) : reference temperature level
real(FT), dimension(:,:,:,:),intent(in) :: k # (gpt, eta,temp,press)
integer,                     intent(in) :: gptS, gptE
integer, dimension(2),       intent(in) :: jeta # interpolation index for binary species parameter (eta)
integer,                     intent(in) :: jtemp # interpolation index for temperature
integer,                     intent(in) :: jpress # interpolation index for pressure
real(FT), dimension(gptE-gptS+1)        :: res # the result

# Local variable
integer :: igpt
"""
function interpolate3D_byflav(scaling, fmajor, k, gptS, gptE, jeta, jtemp, jpress)
  # each code block is for a different reference temperature
  FT = eltype(k)
  res = Vector{FT}(undef, gptE-gptS+1)
  for igpt = 1:gptE-gptS+1
    res[igpt] =
      scaling[1] *
      ( fmajor[1,1,1] * k[gptS+igpt-1, jeta[1]  , jpress-1, jtemp  ] +
        fmajor[2,1,1] * k[gptS+igpt-1, jeta[1]+1, jpress-1, jtemp  ] +
        fmajor[1,2,1] * k[gptS+igpt-1, jeta[1]  , jpress  , jtemp  ] +
        fmajor[2,2,1] * k[gptS+igpt-1, jeta[1]+1, jpress  , jtemp  ] ) +
      scaling[2] *
      ( fmajor[1,1,2] * k[gptS+igpt-1, jeta[2]  , jpress-1, jtemp+1] +
        fmajor[2,1,2] * k[gptS+igpt-1, jeta[2]+1, jpress-1, jtemp+1] +
        fmajor[1,2,2] * k[gptS+igpt-1, jeta[2]  , jpress  , jtemp+1] +
        fmajor[2,2,2] * k[gptS+igpt-1, jeta[2]+1, jpress  , jtemp+1] )
  end
  return res
end

"""
    combine_and_reorder_2str!(...)

Combine absoprtion and Rayleigh optical depths for total tau, ssa, g

integer,                             intent(in) :: ncol, nlay, ngpt
real(FT), dimension(ngpt,nlay,ncol), intent(in   ) :: tau_abs, tau_rayleigh
real(FT), dimension(ncol,nlay,ngpt), intent(inout) :: tau, ssa, g # inout because components are allocated
"""
function combine_and_reorder_2str!(op::AbstractOpticalProps{FT}, ncol, nlay, ngpt, tau_abs, tau_rayleigh) where FT
  for icol in 1:ncol
    for ilay in 1:nlay
      for igpt in 1:ngpt
         t = tau_abs[igpt,ilay,icol] + tau_rayleigh[igpt,ilay,icol]
         op.tau[icol,ilay,igpt] = t
         op.g[icol,ilay,igpt] = FT(0)
         if (t > FT(2) * floatmin(FT))
           op.ssa[icol,ilay,igpt] = tau_rayleigh[igpt,ilay,icol] / t
         else
           op.ssa[icol,ilay,igpt] = FT(0)
         end
      end
    end
  end
  return nothing
end<|MERGE_RESOLUTION|>--- conflicted
+++ resolved
@@ -37,11 +37,7 @@
 # local indexes
 integer :: icol, ilay, iflav, igases(2), itropo, itemp
 """
-<<<<<<< HEAD
-function interpolation!(iv::InterpolationVars{FT},
-=======
 function interpolation!(ics::InterpolationCoefficients{FT,I},
->>>>>>> 11611080
                         col_mix::Array{FT},
                         ncol::I,
                         nlay::I,
@@ -62,16 +58,6 @@
   @inbounds for ilay in 1:nlay
     @inbounds for icol in 1:ncol
       # index and factor for temperature interpolation
-<<<<<<< HEAD
-      iv.jtemp[icol,ilay] = fint((tlay[icol,ilay] - (ref.temp_min - ref.temp_delta)) / ref.temp_delta)
-      iv.jtemp[icol,ilay] = min(ntemp - 1, max(1, iv.jtemp[icol,ilay])) # limit the index range
-      ftemp[icol,ilay] = (tlay[icol,ilay] - ref.temp[iv.jtemp[icol,ilay]]) / ref.temp_delta
-
-      # index and factor for pressure interpolation
-      locpress = FT(1) + (log(play[icol,ilay]) - ref.press_log[1]) / ref.press_log_delta
-      iv.jpress[icol,ilay] = min(npres-1, max(1, fint(locpress)))
-      fpress[icol,ilay] = locpress - FT(iv.jpress[icol,ilay])
-=======
       ics.jtemp[icol,ilay] = fint((tlay[icol,ilay] - (ref.temp_min - ref.temp_delta)) / ref.temp_delta)
       ics.jtemp[icol,ilay] = min(ntemp - 1, max(1, ics.jtemp[icol,ilay])) # limit the index range
       ftemp[icol,ilay] = (tlay[icol,ilay] - ref.temp[ics.jtemp[icol,ilay]]) / ref.temp_delta
@@ -80,25 +66,16 @@
       locpress = FT(1) + (log(play[icol,ilay]) - ref.press_log[1]) / ref.press_log_delta
       ics.jpress[icol,ilay] = min(npres-1, max(1, fint(locpress)))
       fpress[icol,ilay] = locpress - FT(ics.jpress[icol,ilay])
->>>>>>> 11611080
 
     end
   end
   # determine if in lower or upper part of atmosphere
-<<<<<<< HEAD
-  iv.tropo .= log.(play) .> ref.press_trop_log
-=======
   ics.tropo .= log.(play) .> ref.press_trop_log
->>>>>>> 11611080
 
   @inbounds for ilay in 1:nlay
     @inbounds for icol in 1:ncol
       # itropo = 1 lower atmosphere; itropo = 2 upper atmosphere
-<<<<<<< HEAD
-      itropo = fmerge(1,2,iv.tropo[icol,ilay])
-=======
       itropo = fmerge(1,2,ics.tropo[icol,ilay])
->>>>>>> 11611080
       # loop over implemented combinations of major species
       @inbounds for iflav in 1:nflav
         igases .= flavor[:,iflav]
@@ -106,35 +83,17 @@
           # compute interpolation fractions needed for lower, then upper reference temperature level
           # compute binary species parameter (eta) for flavor and temperature and
           #  associated interpolation index and factors
-<<<<<<< HEAD
-          ratio_eta_half = ref.vmr[itropo,igases[1],(iv.jtemp[icol,ilay]+itemp-1)] /
-                           ref.vmr[itropo,igases[2],(iv.jtemp[icol,ilay]+itemp-1)]
-=======
           ratio_eta_half = ref.vmr[itropo,igases[1],(ics.jtemp[icol,ilay]+itemp-1)] /
                            ref.vmr[itropo,igases[2],(ics.jtemp[icol,ilay]+itemp-1)]
->>>>>>> 11611080
           col_mix[itemp,iflav,icol,ilay] = col_gas[icol,ilay,igases[1]] + ratio_eta_half * col_gas[icol,ilay,igases[2]]
           eta = fmerge(col_gas[icol,ilay,igases[1]] / col_mix[itemp,iflav,icol,ilay], FT(0.5),
                       col_mix[itemp,iflav,icol,ilay] > FT(2) * floatmin(FT))
           loceta = eta * FT(neta-1)
-<<<<<<< HEAD
-          iv.jeta[itemp,iflav,icol,ilay] = min(fint(loceta)+1, neta-1)
-=======
           ics.jeta[itemp,iflav,icol,ilay] = min(fint(loceta)+1, neta-1)
->>>>>>> 11611080
           feta = mod(loceta, 1)
           # compute interpolation fractions needed for minor species
           # ftemp_term = (FT(1)-ftemp(icol,ilay)) for itemp = 1, ftemp(icol,ilay) for itemp=2
           ftemp_term = (FT(2-itemp) + FT(2*itemp-3) * ftemp[icol,ilay])
-<<<<<<< HEAD
-          iv.fminor[1,itemp,iflav,icol,ilay] = (1-feta) * ftemp_term
-          iv.fminor[2,itemp,iflav,icol,ilay] =        feta  * ftemp_term
-          # compute interpolation fractions needed for major species
-          iv.fmajor[1,1,itemp,iflav,icol,ilay] = (FT(1)-fpress[icol,ilay]) * iv.fminor[1,itemp,iflav,icol,ilay]
-          iv.fmajor[2,1,itemp,iflav,icol,ilay] = (FT(1)-fpress[icol,ilay]) * iv.fminor[2,itemp,iflav,icol,ilay]
-          iv.fmajor[1,2,itemp,iflav,icol,ilay] =        fpress[icol,ilay]  * iv.fminor[1,itemp,iflav,icol,ilay]
-          iv.fmajor[2,2,itemp,iflav,icol,ilay] =        fpress[icol,ilay]  * iv.fminor[2,itemp,iflav,icol,ilay]
-=======
           ics.fminor[1,itemp,iflav,icol,ilay] = (1-feta) * ftemp_term
           ics.fminor[2,itemp,iflav,icol,ilay] =        feta  * ftemp_term
           # compute interpolation fractions needed for major species
@@ -142,7 +101,6 @@
           ics.fmajor[2,1,itemp,iflav,icol,ilay] = (FT(1)-fpress[icol,ilay]) * ics.fminor[2,itemp,iflav,icol,ilay]
           ics.fmajor[1,2,itemp,iflav,icol,ilay] =        fpress[icol,ilay]  * ics.fminor[1,itemp,iflav,icol,ilay]
           ics.fmajor[2,2,itemp,iflav,icol,ilay] =        fpress[icol,ilay]  * ics.fminor[2,itemp,iflav,icol,ilay]
->>>>>>> 11611080
         end # reference temperatures
       end # iflav
     end # icol,ilay
@@ -161,14 +119,7 @@
  - `upper` upper atmospheric variables
  - `lower_aux` lower atmospheric auxiliary variables
  - `upper_aux` upper atmospheric auxiliary variables
-<<<<<<< HEAD
- - `iv` interpolation variables ([`InterpolationVars`](@ref))
-
-Compute minor and major species optical depth from pre-computed interpolation coefficients
- (jeta,jtemp,jpress)
-=======
  - `ics` interpolation coefficients, see [`InterpolationCoefficients`](@ref)
->>>>>>> 11611080
 
 # ---------------------
 # input dimensions
@@ -204,11 +155,7 @@
               upper,
               lower_aux,
               upper_aux,
-<<<<<<< HEAD
-              iv::InterpolationVars{FT},
-=======
               ics::InterpolationCoefficients{FT},
->>>>>>> 11611080
               col_mix,
               play,
               tlay,
@@ -221,16 +168,6 @@
   itropo_lower = Array{Int}(undef, ncol, 2)
   itropo_upper = similar(itropo_lower)
   if top_at_1
-<<<<<<< HEAD
-    itropo_lower[:, 1] .= fminloc_wrapper(play, dim=2, mask=iv.tropo)
-    itropo_lower[:, 2] .= nlay
-    itropo_upper[:, 1] .= 1
-    itropo_upper[:, 2] .= fmaxloc_wrapper(play, dim=2, mask=(.!iv.tropo)) # TODO:
-  else
-    itropo_lower[:, 1] .= 1
-    itropo_lower[:, 2] .= fminloc_wrapper(play, dim=2, mask= iv.tropo)
-    itropo_upper[:, 1] .= fmaxloc_wrapper(play, dim=2, mask=(.!iv.tropo))
-=======
     itropo_lower[:, 1] .= fminloc_wrapper(play, dim=2, mask=ics.tropo)
     itropo_lower[:, 2] .= nlay
     itropo_upper[:, 1] .= 1
@@ -239,7 +176,6 @@
     itropo_lower[:, 1] .= 1
     itropo_lower[:, 2] .= fminloc_wrapper(play, dim=2, mask= ics.tropo)
     itropo_upper[:, 1] .= fmaxloc_wrapper(play, dim=2, mask=(.!ics.tropo))
->>>>>>> 11611080
     itropo_upper[:, 2] .= nlay
   end
 
@@ -254,11 +190,7 @@
         band_lims_gpt,
         kmajor,
         col_mix,
-<<<<<<< HEAD
-        iv,
-=======
         ics,
->>>>>>> 11611080
         tau)
   # ---------------------
   # Minor Species - lower
@@ -274,17 +206,11 @@
          play,
          tlay,
          col_gas,
-<<<<<<< HEAD
-         iv,
-         itropo_lower,
-         tau)
-=======
          ics.fminor,
          ics.jeta,
          itropo_lower,
          ics.jtemp,
          tau,"1")
->>>>>>> 11611080
   # ---------------------
   # Minor Species - upper
   # ---------------------
@@ -295,14 +221,6 @@
          gpoint_flavor[2,:],
          upper,
          upper_aux,
-<<<<<<< HEAD
-         play, tlay,
-         col_gas,
-         iv,
-         itropo_upper,
-         tau)
-  nothing
-=======
          play,
          tlay,
          col_gas,
@@ -312,7 +230,6 @@
          ics.jtemp,
          tau,"2")
   return nothing
->>>>>>> 11611080
 end
 
 
@@ -321,14 +238,10 @@
 
 compute minor species optical depths
 
-<<<<<<< HEAD
- - `iv` interpolation variables ([`InterpolationVars`](@ref))
-=======
  - `ics` interpolation coefficients, see [`InterpolationCoefficients`](@ref)
->>>>>>> 11611080
 
 # input dimensions
-integer, intent(in) :: ncol, nlay, nbnd, ngpt  # dimensions
+integer, intent(in) :: ncol, nlay, nbnd, ngpt, nflav,neta,npres,ntemp  # dimensions
 
 # inputs from object
 integer,  dimension(2,ngpt),  intent(in) :: gpoint_flavor
@@ -337,10 +250,7 @@
 
 # inputs from profile or parent function
 real(FT),    dimension(2,    nflav,ncol,nlay), intent(in) :: col_mix
-<<<<<<< HEAD
-=======
-
->>>>>>> 11611080
+
 # outputs
 real(FT), dimension(ngpt,nlay,ncol), intent(inout) :: tau
 # -----------------
@@ -351,30 +261,17 @@
 integer :: gptS, gptE
 """
 function gas_optical_depths_major!(ncol,nlay,nbnd,ngpt,
-<<<<<<< HEAD
-                                   gpoint_flavor,
-                                   band_lims_gpt,    # inputs from object
-                                   kmajor,
-                                   col_mix,
-                                   iv::InterpolationVars{FT},
-                                   tau::Array{FT}) where {FT<:AbstractFloat}
-=======
                                     gpoint_flavor, band_lims_gpt,    # inputs from object
                                     kmajor,
                                     col_mix,
                                     ics::InterpolationCoefficients{FT},
                                     tau::Array{FT}) where {FT<:AbstractFloat}
->>>>>>> 11611080
 
   tau_major = Array{FT}(undef, ngpt)
   for icol in 1:ncol
     for ilay in 1:nlay
       # itropo = 1 lower atmosphere; itropo = 2 upper atmosphere
-<<<<<<< HEAD
-      itropo = fmerge(1,2,iv.tropo[icol,ilay])
-=======
       itropo = fmerge(1,2,ics.tropo[icol,ilay])
->>>>>>> 11611080
       # optical depth calculation for major species
       for ibnd in 1:nbnd
         gptS = band_lims_gpt[1, ibnd]
@@ -383,15 +280,6 @@
         tau_major[gptS:gptE] .=
           # interpolation in temperature, pressure, and eta
           interpolate3D_byflav(col_mix[:,iflav,icol,ilay],
-<<<<<<< HEAD
-                               iv.fmajor[:,:,:,iflav,icol,ilay],
-                               kmajor,
-                               band_lims_gpt[1, ibnd],
-                               band_lims_gpt[2, ibnd],
-                               iv.jeta[:,iflav,icol,ilay],
-                               iv.jtemp[icol,ilay],
-                               iv.jpress[icol,ilay]+itropo
-=======
                                ics.fmajor[:,:,:,iflav,icol,ilay],
                                kmajor,
                                band_lims_gpt[1, ibnd],
@@ -399,7 +287,6 @@
                                ics.jeta[:,iflav,icol,ilay],
                                ics.jtemp[icol,ilay],
                                ics.jpress[icol,ilay]+itropo
->>>>>>> 11611080
                                )
         tau[gptS:gptE,ilay,icol] = tau[gptS:gptE,ilay,icol] .+ tau_major[gptS:gptE]
       end # igpt
@@ -414,18 +301,28 @@
 
 compute minor species optical depths
 
- - `atmos` gas optics variables ([`GasOpticsVars`](@ref))
- - `iv` interpolation variables ([`InterpolationVars`](@ref))
-
-integer,                                     intent(in   ) :: ncol,ngpt
+
+integer,                                     intent(in   ) :: ncol,nlay,ngpt
+integer,                                     intent(in   ) :: ngas,nflav
+integer,                                     intent(in   ) :: ntemp,neta,nminor,nminork
 integer,                                     intent(in   ) :: idx_h2o
 integer,     dimension(ngpt),                intent(in   ) :: gpt_flv
+real(FT),    dimension(nminork,neta,ntemp),  intent(in   ) :: kminor
+integer,     dimension(2,nminor),            intent(in   ) :: minor_limits_gpt
+logical(wl), dimension(  nminor),            intent(in   ) :: minor_scales_with_density
+logical(wl), dimension(  nminor),            intent(in   ) :: scale_by_complement
+integer,     dimension(  nminor),            intent(in   ) :: kminor_start
+integer,     dimension(  nminor),            intent(in   ) :: idx_minor, idx_minor_scaling
 real(FT),    dimension(ncol,nlay),           intent(in   ) :: play, tlay
 real(FT),    dimension(ncol,nlay,0:ngas),    intent(in   ) :: col_gas
+real(FT),    dimension(2,2,nflav,ncol,nlay), intent(in   ) :: fminor
+integer,     dimension(2,  nflav,ncol,nlay), intent(in   ) :: jeta
 integer,     dimension(ncol, 2),             intent(in   ) :: layer_limits
+integer,     dimension(ncol,nlay),           intent(in   ) :: jtemp
 real(FT),    dimension(ngpt,nlay,ncol),      intent(inout) :: tau
 # -----------------
 # local variables
+real(FT), parameter :: PaTohPa = 0.01
 real(FT) :: vmr_fact, dry_fact             # conversion from column abundance to dry vol. mixing ratio;
 real(FT) :: scaling, kminor_loc            # minor species absorption coefficient, optical depth
 integer  :: icol, ilay, iflav, igpt, imnr
@@ -442,9 +339,12 @@
                                    play,
                                    tlay,
                                    col_gas,
-                                   iv::InterpolationVars,
+                                   fminor,
+                                   jeta,
                                    layer_limits,
-                                   tau)
+                                   jtemp,
+                                   tau,
+                                   callername)
 
   # number of minor contributors, total num absorption coeffs
   nminork = size(atmos.kminor, 1)
@@ -495,17 +395,17 @@
             gptS = atmos.minor_limits_gpt[1,imnr]
             gptE = atmos.minor_limits_gpt[2,imnr]
             iflav = gpt_flv[gptS]
-            jeta_tup = (iv.jeta[1,iflav,icol,ilay],
-                        iv.jeta[2,iflav,icol,ilay])
+            jeta_tup = (jeta[1,iflav,icol,ilay],
+                        jeta[2,iflav,icol,ilay])
 
             interpolate2D_byflav!(@view(tau_minor[gptS:gptE]),
-                                  @view(iv.fminor[:,:,iflav,icol,ilay]),
+                                  @view(fminor[:,:,iflav,icol,ilay]),
                                   atmos.kminor,
                                   gptS,
                                   atmos.kminor_start[imnr],
                                   atmos.kminor_start[imnr]+(gptE-gptS),
                                   jeta_tup,
-                                  iv.jtemp[icol,ilay])
+                                  jtemp[icol,ilay])
             tau[gptS:gptE,ilay,icol] = tau[gptS:gptE,ilay,icol] + scaling*tau_minor[gptS:gptE]
           end
         end
@@ -520,11 +420,7 @@
 
 compute Rayleigh scattering optical depths
 
-<<<<<<< HEAD
- - `iv` interpolation variables ([`InterpolationVars`](@ref))
-=======
  - `ics` interpolation coefficients, see [`InterpolationCoefficients`](@ref)
->>>>>>> 11611080
 
 integer,                                     intent(in ) :: ncol,nlay,nbnd,ngpt
 integer,                                     intent(in ) :: ngas,nflav,neta,npres,ntemp
@@ -550,40 +446,23 @@
                                idx_h2o::I,
                                col_dry::Array{FT,2},
                                col_gas::AbstractArray{FT,3},
-<<<<<<< HEAD
-                               iv::InterpolationVars{FT},
-=======
                                ics::InterpolationCoefficients{FT},
->>>>>>> 11611080
                                tau_rayleigh::Array{FT}) where {FT<:AbstractFloat, I<:Integer, B<:Bool}
   k = Array{FT}(undef, ngpt)
   @inbounds for ilay in 1:nlay
     @inbounds for icol in 1:ncol
-<<<<<<< HEAD
-      itropo = fmerge(1,2,iv.tropo[icol,ilay]) # itropo = 1 lower atmosphere; itropo = 2 upper atmosphere
-=======
       itropo = fmerge(1,2,ics.tropo[icol,ilay]) # itropo = 1 lower atmosphere; itropo = 2 upper atmosphere
->>>>>>> 11611080
       @inbounds for ibnd in 1:nbnd
         gptS = band_lims_gpt[1, ibnd]
         gptE = band_lims_gpt[2, ibnd]
         iflav = gpoint_flavor[itropo, gptS] #eta interpolation depends on band's flavor
 
-<<<<<<< HEAD
-        fminor_tup = (iv.fminor[1,1,iflav,icol,ilay],
-                      iv.fminor[2,1,iflav,icol,ilay],
-                      iv.fminor[1,2,iflav,icol,ilay],
-                      iv.fminor[2,2,iflav,icol,ilay])
-        jeta_tup = (iv.jeta[1,iflav,icol,ilay],
-                    iv.jeta[2,iflav,icol,ilay])
-=======
         fminor_tup = (ics.fminor[1,1,iflav,icol,ilay],
                       ics.fminor[2,1,iflav,icol,ilay],
                       ics.fminor[1,2,iflav,icol,ilay],
                       ics.fminor[2,2,iflav,icol,ilay])
         jeta_tup = (ics.jeta[1,iflav,icol,ilay],
                     ics.jeta[2,iflav,icol,ilay])
->>>>>>> 11611080
         interpolate2D_byflav!(@view(k[gptS:gptE]),
                               fminor_tup,
                               @view(krayl[:,:,:,itropo]),
@@ -591,11 +470,7 @@
                               gptS,
                               gptE,
                               jeta_tup,
-<<<<<<< HEAD
-                              iv.jtemp[icol,ilay])
-=======
                               ics.jtemp[icol,ilay])
->>>>>>> 11611080
 
         tau_rayleigh[gptS:gptE,ilay,icol] .= k[gptS:gptE] .*
                                             (col_gas[icol,ilay,idx_h2o]+col_dry[icol,ilay])
@@ -640,37 +515,22 @@
                   ncol, nlay, nbnd, ngpt,
                   nflav, neta, npres, ntemp, nPlanckTemp,
                   tlay, tlev, tsfc, sfc_lay,
-<<<<<<< HEAD
-                  iv::InterpolationVars{FT},
-                  gpoint_bands, band_lims_gpt,
-                  pfracin, temp_ref_min, totplnk_delta, totplnk, gpoint_flavor,
-                  sfc_src, lay_src, lev_src_inc, lev_src_dec) where {FT<:AbstractFloat}
-=======
                   ics::InterpolationCoefficients{FT},
                   gpoint_bands, band_lims_gpt,
                   pfracin, temp_ref_min, totplnk_delta, totplnk, gpoint_flavor,
                   sfc_src, lay_src, lev_src_inc, lev_src_dec) where FT
->>>>>>> 11611080
 
   pfrac = Array{FT}(undef,ngpt,nlay,ncol)
-  pfrac .= 0
+  pfrac .= 0.0
 
   planck_function = Array{FT}(undef,nbnd,nlay+1,ncol)
-<<<<<<< HEAD
-  planck_function .= 0
-=======
   planck_function .= 0.0
->>>>>>> 11611080
 
   # Calculation of fraction of band's Planck irradiance associated with each g-point
   for icol in 1:ncol
     for ilay in 1:nlay
       # itropo = 1 lower atmosphere; itropo = 2 upper atmosphere
-<<<<<<< HEAD
-      itropo = fmerge(1,2,iv.tropo[icol,ilay])
-=======
       itropo = fmerge(1,2,ics.tropo[icol,ilay])
->>>>>>> 11611080
       for ibnd = 1:nbnd
         gptS = band_lims_gpt[1, ibnd]
         gptE = band_lims_gpt[2, ibnd]
@@ -678,15 +538,6 @@
           # interpolation in temperature, pressure, and eta
         pfrac[gptS:gptE,ilay,icol] =
           interpolate3D_byflav(FT[1,1],
-<<<<<<< HEAD
-                               iv.fmajor[:,:,:,iflav,icol,ilay],
-                               pfracin,
-                               band_lims_gpt[1, ibnd],
-                               band_lims_gpt[2, ibnd],
-                               iv.jeta[:,iflav,icol,ilay],
-                               iv.jtemp[icol,ilay],
-                               iv.jpress[icol,ilay]+itropo)
-=======
                                ics.fmajor[:,:,:,iflav,icol,ilay],
                                pfracin,
                                band_lims_gpt[1, ibnd],
@@ -694,7 +545,6 @@
                                ics.jeta[:,iflav,icol,ilay],
                                ics.jtemp[icol,ilay],
                                ics.jpress[icol,ilay]+itropo)
->>>>>>> 11611080
       end # band
     end   # layer
   end     # column

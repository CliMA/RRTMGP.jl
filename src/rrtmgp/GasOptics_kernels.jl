--- conflicted
+++ resolved
@@ -371,11 +371,7 @@
   # First check skips the routine entirely if all columns are out of bounds...
   #
 
-<<<<<<< HEAD
-  if as.any_tropo_lims[itropo]
-=======
   if gt_0_tropo_lims[itropo]
->>>>>>> 5b62d918
     @inbounds for imnr in 1:size(scale_by_complement,1) # loop over minor absorbers in each band
       kminor_start_imnr = kminor_start[imnr]
       @inbounds for icol in 1:ncol
@@ -441,7 +437,7 @@
                                    as::AtmosphericStatePGP{FT,I},
                                    ics::InterpolationCoefficientsPGP{FT,I},
                                    itropo::I) where {FT<:AbstractFloat, I<:Int}
-  @unpack_fields as col_gas t_lay p_lay tropo_lims
+  @unpack_fields as col_gas t_lay p_lay tropo_lims gt_0_tropo_lims
   @unpack_fields ics jtemp fminor j_η
   @unpack_fields go gpoint_flavor lower lower_aux upper upper_aux gas_names
   idx_h2o = loc_in_array(h2o(), gas_names)
@@ -458,7 +454,7 @@
   # First check skips the routine entirely if all columns are out of bounds...
   #
 
-  if as.any_tropo_lims[itropo]
+  if gt_0_tropo_lims[itropo]
     @inbounds for imnr in 1:size(scale_by_complement,1) # loop over minor absorbers in each band
       kminor_start_imnr = kminor_start[imnr]
       #
@@ -635,6 +631,7 @@
   @unpack_fields sources sfc_source lay_source lev_source_inc lev_source_dec p_frac
   @unpack_fields as t_lay t_lev t_sfc mesh_orientation tropo
   @unpack_fields ics jtemp j_η jpress fmajor
+  @unpack_fields mesh_orientation ilay_bot
 
   ncol  = get_ncol(sources)
   nlay  = get_nlay(sources)
@@ -696,11 +693,7 @@
     # Map to g-points
     @inbounds for ibnd in 1:nbnd
       @inbounds for igpt in gpt_range(optical_props, ibnd)
-<<<<<<< HEAD
-        sfc_source[icol, igpt] = p_frac[icol,sfc_lay,igpt] * planck_function[ibnd, 1, icol]
-=======
-        sfc_source[icol, igpt] = p_frac[icol,mesh_orientation.ilay_bot,igpt] * planck_function[ibnd, 1, icol]
->>>>>>> 5b62d918
+        sfc_source[icol, igpt] = p_frac[icol,ilay_bot,igpt] * planck_function[ibnd, 1, icol]
       end
     end
   end # icol
@@ -744,7 +737,7 @@
   @unpack_fields go ref totplnk_delta totplnk gpoint_flavor planck_frac optical_props
   @unpack_fields ref temp_min
   @unpack_fields sources sfc_source lay_source lev_source_inc lev_source_dec p_frac
-  @unpack_fields as t_lay t_lev t_sfc sfc_lay tropo
+  @unpack_fields as t_lay t_lev t_sfc tropo
   @unpack_fields ics jtemp j_η jpress fmajor
 
   ngpt  = get_ngpt(sources)

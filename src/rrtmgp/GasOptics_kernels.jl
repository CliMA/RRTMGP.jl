--- conflicted
+++ resolved
@@ -5,7 +5,9 @@
 PaTohPa(::Type{FT}) where FT = FT(0.01)
 
 """
-    interpolation!(...)
+    interpolation!(ics::InterpolationCoefficients{FT,I},
+                   go::AbstractGasOptics{FT,I},
+                   as::AtmosphericState{FT,I}) where {I<:Int,B<:Bool,FT<:AbstractFloat}
 
 Compute interpolation coefficients
 
@@ -24,11 +26,12 @@
                   for given flavor and reference temperature level
  - `η`, `f_η` binary_species_parameter, interpolation variable for η
  - `loc_η` needed to find location in η grid
+
+!!! Reduce allocations
 """
 function interpolation!(ics::InterpolationCoefficients{FT,I},
-<<<<<<< HEAD
-                        go::AbstractGasOptics{FT},
-                        as::AtmosphericState{FT}) where {I<:Int,B<:Bool,FT<:AbstractFloat}
+                        go::AbstractGasOptics{FT,I},
+                        as::AtmosphericState{FT,I}) where {I<:Int,B<:Bool,FT<:AbstractFloat}
 
   nflav = get_nflav(go)
   neta  = get_neta(go)
@@ -40,21 +43,6 @@
   @unpack_fields go ref flavor
   @unpack_fields ref press_log vmr press_log_delta temp temp_min temp_delta press_trop_log
 
-=======
-                        ncol::I,
-                        nlay::I,
-                        nflav::I,
-                        neta::I,
-                        npres::I,
-                        ntemp::I,
-                        flavor::Array{I},
-                        ref::ReferenceState{FT},
-                        play::Array{FT},
-                        tlay::Array{FT},
-                        col_gas::Array{FT}) where {I<:Int,B<:Bool,FT<:AbstractFloat}
-  @unpack_fields ics col_mix fmajor fminor j_η jpress jtemp tropo
-  @unpack_fields ref vmr temp_min temp_delta temp press_log press_log_delta press_trop_log
->>>>>>> c243f14f
   # input dimensions
   ftemp = Array{FT}(undef, ncol, nlay)
   fpress = Array{FT}(undef, ncol, nlay)
@@ -63,7 +51,6 @@
   @inbounds for ilay in 1:nlay
     @inbounds for icol in 1:ncol
       # index and factor for temperature interpolation
-<<<<<<< HEAD
       jtemp[icol,ilay] = fint((t_lay[icol,ilay] - (temp_min - temp_delta)) / temp_delta)
       jtemp[icol,ilay] = min(ntemp - 1, max(1, jtemp[icol,ilay])) # limit the index range
       ftemp[icol,ilay] = (t_lay[icol,ilay] - temp[jtemp[icol,ilay]]) / temp_delta
@@ -72,25 +59,10 @@
       locpress = FT(1) + (log(p_lay[icol,ilay]) - press_log[1]) / press_log_delta
       jpress[icol,ilay] = min(npres-1, max(1, fint(locpress)))
       fpress[icol,ilay] = locpress - FT(jpress[icol,ilay])
-=======
-      jtemp[icol,ilay] = fint((tlay[icol,ilay] - (temp_min - temp_delta)) / temp_delta)
-      jtemp[icol,ilay] = min(ntemp - 1, max(1, jtemp[icol,ilay])) # limit the index range
-      ftemp[icol,ilay] = (tlay[icol,ilay] - temp[jtemp[icol,ilay]]) / temp_delta
-
-      # index and factor for pressure interpolation
-      locpress = FT(1) + (log(play[icol,ilay]) - press_log[1]) / press_log_delta
-      jpress[icol,ilay] = min(npres-1, max(1, fint(locpress)))
-      fpress[icol,ilay] = locpress - FT(jpress[icol,ilay])
-      tropo[icol,ilay] = log(play[icol,ilay]) > press_trop_log
->>>>>>> c243f14f
-
+      tropo[icol,ilay] = log(p_lay[icol,ilay]) > press_trop_log
     end
   end
   # determine if in lower or upper part of atmosphere
-<<<<<<< HEAD
-  tropo .= log.(p_lay) .> press_trop_log
-=======
->>>>>>> c243f14f
 
   @inbounds for ilay in 1:nlay
     @inbounds for icol in 1:ncol
@@ -104,19 +76,12 @@
           # compute interpolation fractions needed for lower, then upper reference temperature level
           # compute binary species parameter (η) for flavor and temperature and
           #  associated interpolation index and factors
-<<<<<<< HEAD
-          ratio_η_half = vmr[itropo,igases[1],(jtemp[icol,ilay]+itemp-1)] /
-                         vmr[itropo,igases[2],(jtemp[icol,ilay]+itemp-1)]
-          col_mix[itemp,iflav,icol,ilay] = col_gas[icol,ilay,igases[1]] + ratio_η_half * col_gas[icol,ilay,igases[2]]
-          η = fmerge(col_gas[icol,ilay,igases[1]] / col_mix[itemp,iflav,icol,ilay], FT(0.5),
-=======
           ij = jtemp[icol,ilay]+itemp-1
           vmr1 = vmr[itropo,i_gases1,ij]
           vmr2 = vmr[itropo,i_gases2,ij]
           ratio_η_half = vmr1 / vmr2
           col_mix[itemp,iflav,icol,ilay] = col_gas[icol,ilay,i_gases1] + ratio_η_half * col_gas[icol,ilay,i_gases2]
           η = fmerge(col_gas[icol,ilay,i_gases1] / col_mix[itemp,iflav,icol,ilay], FT(0.5),
->>>>>>> c243f14f
                       col_mix[itemp,iflav,icol,ilay] > FT(2) * floatmin(FT))
           loc_η = η * FT(neta-1)
           j_η[itemp,iflav,icol,ilay] = min(fint(loc_η)+1, neta-1)
@@ -154,10 +119,11 @@
 end
 
 """
-    compute_τ_absorption!(τ::Array{FT},
-                          go::AbstractGasOptics{FT}
-                          ics::InterpolationCoefficients{FT},
-                          as::AtmosphericState{FT}) where {FT<:AbstractFloat}
+    compute_τ_absorption!(τ::Array{FT,3},
+                          go::AbstractGasOptics{FT,I},
+                          ics::InterpolationCoefficients{FT,I},
+                          as::AtmosphericState{FT,I},
+                          last_call=false) where {FT<:AbstractFloat,I<:Int}
 
 Compute minor and major species optical depth
 
@@ -169,22 +135,23 @@
  - `ics` interpolation coefficients, see [`InterpolationCoefficients`](@ref)
  - `as` atmospheric state, see [`AtmosphericState`](@ref)
 """
-function compute_τ_absorption!(τ::Array{FT},
-                               go::AbstractGasOptics{FT},
-                               ics::InterpolationCoefficients{FT},
-                               as::AtmosphericState{FT}) where {FT<:AbstractFloat}
+function compute_τ_absorption!(τ::Array{FT,3},
+                               go::AbstractGasOptics{FT,I},
+                               ics::InterpolationCoefficients{FT,I},
+                               as::AtmosphericState{FT,I},
+                               last_call=false) where {FT<:AbstractFloat,I<:Int}
   fill!(τ, FT(0))
-  gas_optical_depths_major!(τ, go, ics) # Major Species
-  gas_optical_depths_minor!(τ, go, as, ics, 1) # Minor Species - lower
-  gas_optical_depths_minor!(τ, go, as, ics, 2) # Minor Species - upper
+  @timeit to_gor "go_major!" gas_optical_depths_major!(τ, go, ics) # Major Species
+  @timeit to_gor "go_minor1!" gas_optical_depths_minor!(τ, go, as, ics, 1) # Minor Species - lower
+  @timeit to_gor "go_minor2!" gas_optical_depths_minor!(τ, go, as, ics, 2) # Minor Species - upper
   return nothing
 end
 
 
 """
-    gas_optical_depths_major!(τ::Array{FT},
-                              go::AbstractGasOptics{FT},
-                              ics::InterpolationCoefficients{FT}) where {FT<:AbstractFloat}
+    gas_optical_depths_major!(τ::Array{FT,3},
+                              go::AbstractGasOptics{FT,I},
+                              ics::InterpolationCoefficients{FT,I}) where {FT<:AbstractFloat,I<:Int}
 
 compute minor species optical depths
 
@@ -195,9 +162,9 @@
  - `ics` interpolation coefficients, see [`InterpolationCoefficients`](@ref)
  - `go` gas optics, see [`AbstractGasOptics`](@ref)
 """
-function gas_optical_depths_major!(τ::Array{FT},
-                                   go::AbstractGasOptics{FT},
-                                   ics::InterpolationCoefficients{FT}) where {FT<:AbstractFloat}
+function gas_optical_depths_major!(τ::Array{FT,3},
+                                   go::AbstractGasOptics{FT,I},
+                                   ics::InterpolationCoefficients{FT,I}) where {FT<:AbstractFloat,I<:Int}
 
   @unpack_fields ics jtemp fmajor jpress tropo col_mix j_η
   @unpack_fields go kmajor gpoint_flavor optical_props
@@ -205,7 +172,6 @@
   nbnd = get_nband(optical_props)
   ngpt,nlay,ncol = size(τ)
 
-  τ_major = Array{FT}(undef, ngpt)
   @inbounds for icol in 1:ncol
     @inbounds for ilay in 1:nlay
       # itropo = 1 lower atmosphere; itropo = 2 upper atmosphere
@@ -216,16 +182,32 @@
         gptE = band_lims_gpt[2, ibnd]
         iflav = gpoint_flavor[itropo, gptS] #η interpolation depends on band's flavor
         # interpolation in temperature, pressure, and η
-        interpolate3D_byflav!(@view(τ_major[gptS:gptE]),
-                              col_mix[:,iflav,icol,ilay],
-                              fmajor[:,:,:,iflav,icol,ilay],
+
+        fmajor_sm1 = SMatrix{2,2,FT}(fmajor[1,1,1,iflav,icol,ilay],
+                                     fmajor[2,1,1,iflav,icol,ilay],
+                                     fmajor[1,2,1,iflav,icol,ilay],
+                                     fmajor[2,2,1,iflav,icol,ilay])
+        fmajor_sm2 = SMatrix{2,2,FT}(fmajor[1,1,2,iflav,icol,ilay],
+                                     fmajor[2,1,2,iflav,icol,ilay],
+                                     fmajor[1,2,2,iflav,icol,ilay],
+                                     fmajor[2,2,2,iflav,icol,ilay])
+
+        j_η_sv = SVector{2,I}(j_η[1,iflav,icol,ilay],
+                              j_η[2,iflav,icol,ilay])
+        scaling = SVector{2,FT}(col_mix[1,iflav,icol,ilay],
+                                col_mix[2,iflav,icol,ilay])
+
+        @inbounds for igpt in gptS:gptE
+          τ_major = interpolate3D(scaling,
+                              fmajor_sm1,
+                              fmajor_sm2,
                               kmajor,
-                              band_lims_gpt[1, ibnd],
-                              band_lims_gpt[2, ibnd],
-                              j_η[:,iflav,icol,ilay],
+                              j_η_sv,
+                              igpt,
                               jtemp[icol,ilay],
                               jpress[icol,ilay]+itropo)
-        τ[gptS:gptE,ilay,icol] = τ[gptS:gptE,ilay,icol] .+ τ_major[gptS:gptE]
+          τ[igpt,ilay,icol] += τ_major
+        end
       end # igpt
     end
   end # ilay
@@ -234,10 +216,10 @@
 
 
 """
-    gas_optical_depths_minor!(τ::Array{FT},
-                              go::AbstractGasOptics{FT},
-                              as::AtmosphericState{FT},
-                              ics::InterpolationCoefficients{FT},
+    gas_optical_depths_minor!(τ::Array{FT,3},
+                              go::AbstractGasOptics{FT,I},
+                              as::AtmosphericState{FT,I},
+                              ics::InterpolationCoefficients{FT,I},
                               itropo::I) where {FT<:AbstractFloat, I<:Int}
 
 Compute minor species optical depths
@@ -255,23 +237,19 @@
  - `vmr_fact`, `dry_fact` conversion from column abundance to dry vol. mixing ratio;
  - `scaling`, `kminor_loc` minor species absorption coefficient, optical depth
 """
-function gas_optical_depths_minor!(τ::Array{FT},
-                                   go::AbstractGasOptics{FT},
-                                   as::AtmosphericState{FT},
-                                   ics::InterpolationCoefficients{FT},
+function gas_optical_depths_minor!(τ::Array{FT,3},
+                                   go::AbstractGasOptics{FT,I},
+                                   as::AtmosphericState{FT,I},
+                                   ics::InterpolationCoefficients{FT,I},
                                    itropo::I) where {FT<:AbstractFloat, I<:Int}
-
-
   @unpack_fields as col_gas t_lay p_lay
   @unpack_fields ics jtemp fminor j_η tropo_lims
   @unpack_fields go gpoint_flavor lower lower_aux upper upper_aux gas_names
   idx_h2o = loc_in_array(h2o(), gas_names)
-  gpt_flv = gpoint_flavor[itropo,:]
   atmos = itropo==1 ? lower : upper
   aux = itropo==1 ? lower_aux : upper_aux
   @unpack_fields atmos kminor kminor_start minor_scales_with_density minor_limits_gpt scale_by_complement
   @unpack_fields aux idx_minor idx_minor_scaling
-  layer_limits = @view(tropo_lims[:,:,itropo])
   ngpt,nlay,ncol = size(τ)
 
   # number of minor contributors, total num absorption coeffs
@@ -281,23 +259,21 @@
   # First check skips the routine entirely if all columns are out of bounds...
   #
 
-  τ_minor = Array{FT}(undef, ngpt)
-  if any(layer_limits[:,1] .> 0)
+  if any(tropo_lims[:,1,itropo] .> 0)
     @inbounds for imnr in 1:size(scale_by_complement,1) # loop over minor absorbers in each band
+      kminor_start_imnr = kminor_start[imnr]
       @inbounds for icol in 1:ncol
         #
         # This check skips individual columns with no pressures in range
         #
-        if layer_limits[icol,1] > 0
-          @inbounds for ilay in layer_limits[icol,1]:layer_limits[icol,2]
+        tropo_lims1 = tropo_lims[icol,1,itropo]
+        tropo_lims2 = tropo_lims[icol,2,itropo]
+        if tropo_lims1 > 0
+          @inbounds for ilay in tropo_lims1:tropo_lims2
             #
-            # Scaling of minor gas absortion coefficient begins with column amount of minor gas
+            # Scaling of minor gas absorption coefficient begins with column amount of minor gas
             #
-<<<<<<< HEAD
-            scaling = col_gas[icol,ilay,idx_minor[imnr]]
-=======
-            scaling = col_gas[icol,ilay,aux.idx_minor[imnr]+1]
->>>>>>> c243f14f
+            scaling = col_gas[icol,ilay,idx_minor[imnr]+1]
             #
             # Density scaling (e.g. for h2o continuum, collision-induced absorption)
             #
@@ -305,49 +281,38 @@
               #
               # NOTE: P needed in hPa to properly handle density scaling.
               #
-<<<<<<< HEAD
               scaling = scaling * (PaTohPa(FT)*p_lay[icol,ilay]/t_lay[icol,ilay])
               if idx_minor_scaling[imnr] > 0  # there is a second gas that affects this gas's absorption
-                vmr_fact = FT(1) / col_gas[icol,ilay,0]
-                dry_fact = FT(1) / (FT(1) + col_gas[icol,ilay,idx_h2o] * vmr_fact)
-                # scale by density of special gas
-                if scale_by_complement[imnr] # scale by densities of all gases but the special one
-                  scaling = scaling * (FT(1) - col_gas[icol,ilay,idx_minor_scaling[imnr]] * vmr_fact * dry_fact)
-                else
-                  scaling = scaling *          col_gas[icol,ilay,idx_minor_scaling[imnr]] * vmr_fact * dry_fact
-=======
-              scaling = scaling * (PaTohPa(FT)*play[icol,ilay]/tlay[icol,ilay])
-              if aux.idx_minor_scaling[imnr] > 0  # there is a second gas that affects this gas's absorption
                 vmr_fact = FT(1) / col_gas[icol,ilay,1]
                 dry_fact = FT(1) / (FT(1) + col_gas[icol,ilay,idx_h2o+1] * vmr_fact)
                 # scale by density of special gas
-                if atmos.scale_by_complement[imnr] # scale by densities of all gases but the special one
-                  scaling = scaling * (FT(1) - col_gas[icol,ilay,aux.idx_minor_scaling[imnr]+1] * vmr_fact * dry_fact)
+                if scale_by_complement[imnr] # scale by densities of all gases but the special one
+                  scaling = scaling * (FT(1) - col_gas[icol,ilay,idx_minor_scaling[imnr]+1] * vmr_fact * dry_fact)
                 else
-                  scaling = scaling *          col_gas[icol,ilay,aux.idx_minor_scaling[imnr]+1] * vmr_fact * dry_fact
->>>>>>> c243f14f
+                  scaling = scaling *          col_gas[icol,ilay,idx_minor_scaling[imnr]+1] * vmr_fact * dry_fact
                 end
               end
             end
             #
             # Interpolation of absorption coefficient and calculation of optical depth
             #
-            # Which gpoint range does this minor gas affect?
+            # Which g-point range does this minor gas affect?
             gptS = minor_limits_gpt[1,imnr]
             gptE = minor_limits_gpt[2,imnr]
-            iflav = gpt_flv[gptS]
-            jeta_tup = (j_η[1,iflav,icol,ilay],
-                        j_η[2,iflav,icol,ilay])
-
-            interpolate2D_byflav!(@view(τ_minor[gptS:gptE]),
-                                  @view(fminor[:,:,iflav,icol,ilay]),
-                                  kminor,
-                                  gptS,
-                                  kminor_start[imnr],
-                                  kminor_start[imnr]+(gptE-gptS),
-                                  jeta_tup,
-                                  jtemp[icol,ilay])
-            τ[gptS:gptE,ilay,icol] = τ[gptS:gptE,ilay,icol] + scaling*τ_minor[gptS:gptE]
+            iflav = gpoint_flavor[itropo,gptS]
+            fminor_sm = SMatrix{2,2,FT}(fminor[1,1,iflav,icol,ilay],
+                                        fminor[2,1,iflav,icol,ilay],
+                                        fminor[1,2,iflav,icol,ilay],
+                                        fminor[2,2,iflav,icol,ilay])
+            j_η_sv = SVector{2,I}(j_η[1,iflav,icol,ilay],
+                                  j_η[2,iflav,icol,ilay])
+
+            @inbounds for i_gpt in gptS:gptE
+              igpt = kminor_start_imnr+i_gpt-gptS
+              τ_minor = interpolate2D(fminor_sm, kminor, j_η_sv, jtemp[icol,ilay], igpt)
+              τ[i_gpt,ilay,icol] += scaling*τ_minor
+            end
+
           end
         end
       end
@@ -357,10 +322,10 @@
 end
 
 """
-    compute_τ_Rayleigh!(τ_Rayleigh::Array{FT},
-                        go::AbstractGasOptics{FT},
-                        as::AtmosphericState{FT},
-                        ics::InterpolationCoefficients{FT}) where {FT<:AbstractFloat, I<:Integer, B<:Bool}
+    compute_τ_Rayleigh!(τ_Rayleigh::Array{FT,3},
+                        go::AbstractGasOptics{FT,I},
+                        ics::InterpolationCoefficients{FT,I},
+                        as::AtmosphericState{FT,I}) where {FT<:AbstractFloat, I<:Integer}
 
 Compute Rayleigh scattering optical depths
 
@@ -375,11 +340,10 @@
 # Local variables
  - `k` Rayleigh scattering coefficient (ngpt)
 """
-<<<<<<< HEAD
-function compute_τ_Rayleigh!(τ_Rayleigh::Array{FT},
-                             go::AbstractGasOptics{FT},
-                             ics::InterpolationCoefficients{FT},
-                             as::AtmosphericState{FT}) where {FT<:AbstractFloat, I<:Integer, B<:Bool}
+function compute_τ_Rayleigh!(τ_Rayleigh::Array{FT,3},
+                             go::AbstractGasOptics{FT,I},
+                             ics::InterpolationCoefficients{FT,I},
+                             as::AtmosphericState{FT,I}) where {FT<:AbstractFloat, I<:Integer}
 
   @unpack_fields as col_gas col_dry
   @unpack_fields ics jtemp tropo fminor j_η
@@ -390,18 +354,6 @@
   ngpt,nlay,ncol = size(τ_Rayleigh)
 
   nbnd = get_nband(go.optical_props)
-=======
-function compute_τ_Rayleigh!(ncol::I,nlay::I,nbnd::I,ngpt::I,
-                               gpoint_flavor::Array{I,2},
-                               band_lims_gpt::Array{I,2},
-                               krayl::Array{FT,4},
-                               idx_h2o::I,
-                               col_dry::Array{FT,2},
-                               col_gas::Array{FT,3},
-                               ics::InterpolationCoefficients{FT},
-                               τ_Rayleigh::Array{FT}) where {FT<:AbstractFloat, I<:Integer, B<:Bool}
->>>>>>> c243f14f
-  k = Array{FT}(undef, ngpt)
   @inbounds for ilay in 1:nlay
     @inbounds for icol in 1:ncol
       itropo = fmerge(1,2,tropo[icol,ilay]) # itropo = 1 lower atmosphere; itropo = 2 upper atmosphere
@@ -409,24 +361,17 @@
         gptS = band_lims_gpt[1, ibnd]
         gptE = band_lims_gpt[2, ibnd]
         iflav = gpoint_flavor[itropo, gptS] #η interpolation depends on band's flavor
-
-        fminor_tup = (fminor[1,1,iflav,icol,ilay],
-                      fminor[2,1,iflav,icol,ilay],
-                      fminor[1,2,iflav,icol,ilay],
-                      fminor[2,2,iflav,icol,ilay])
-        jeta_tup = (j_η[1,iflav,icol,ilay],
-                    j_η[2,iflav,icol,ilay])
-        interpolate2D_byflav!(@view(k[gptS:gptE]),
-                              fminor_tup,
-                              @view(krayl[:,:,:,itropo]),
-                              gptS,
-                              gptS,
-                              gptE,
-                              jeta_tup,
-                              jtemp[icol,ilay])
-
-        τ_Rayleigh[gptS:gptE,ilay,icol] .= k[gptS:gptE] .*
-                                            (col_gas[icol,ilay,idx_h2o+1]+col_dry[icol,ilay])
+        fminor_sm = SMatrix{2,2,FT}(fminor[1,1,iflav,icol,ilay],
+                                    fminor[2,1,iflav,icol,ilay],
+                                    fminor[1,2,iflav,icol,ilay],
+                                    fminor[2,2,iflav,icol,ilay])
+        j_η_sv = SVector{2,I}(j_η[1,iflav,icol,ilay],
+                              j_η[2,iflav,icol,ilay])
+
+        @inbounds for igpt in gptS:gptE
+          k = interpolate2D(fminor_sm, krayl, j_η_sv, jtemp[icol,ilay], igpt, itropo)
+          τ_Rayleigh[igpt,ilay,icol] = k * (col_gas[icol,ilay,idx_h2o+1]+col_dry[icol,ilay])
+        end
       end
     end
   end
@@ -434,84 +379,79 @@
 end
 
 """
-    compute_Planck_source!(...)
+    compute_Planck_source!(sources::SourceFuncLongWave{FT,I},
+                           as::AtmosphericState{FT,I},
+                           ics::InterpolationCoefficients{FT,I},
+                           go::KDistributionLongwave{FT,I}) where {FT<:AbstractFloat,I<:Int}
 
 Compute internal (Planck) source functions at layers and levels,
 which depend on mapping from spectral space that creates k-distribution.
 
+given
+
  - `ics` interpolation coefficients, see [`InterpolationCoefficients`](@ref)
-
-integer,                                    intent(in) :: ncol, nlay, nbnd, ngpt
-real(FT),    dimension(ncol,nlay  ),        intent(in) :: tlay
-real(FT),    dimension(ncol,nlay+1),        intent(in) :: tlev
-real(FT),    dimension(ncol       ),        intent(in) :: tsfc
-integer,                                    intent(in) :: sfc_lay
-# Table-specific
-integer, dimension(ngpt),                     intent(in) :: gpoint_bands # start and end g-point for each band
-integer, dimension(2, nbnd),                  intent(in) :: band_lims_gpt # start and end g-point for each band
-real(FT),                                     intent(in) :: temp_ref_min, totplnk_delta
-real(FT), dimension(ngpt,neta,npres+1,ntemp), intent(in) :: pfracin
-real(FT), dimension(nPlanckTemp,nbnd),        intent(in) :: totplnk
-integer,  dimension(2,ngpt),                  intent(in) :: gpoint_flavor
-
-real(FT), dimension(ngpt,     ncol), intent(out) :: sfc_src
-real(FT), dimension(ngpt,nlay,ncol), intent(out) :: lay_src
-real(FT), dimension(ngpt,nlay,ncol), intent(out) :: lev_src_inc, lev_src_dec
-# -----------------
-# local
-integer  :: ilay, icol, igpt, ibnd, itropo, iflav
-integer  :: gptS, gptE
-real(FT) :: pfrac          (ngpt,nlay,  ncol)
-real(FT) :: planck_function(nbnd,nlay+1,ncol)
-# -----------------
-"""
-function compute_Planck_source!(ncol, nlay, nbnd, ngpt,
-                                tlay,
-                                tlev,
-                                tsfc,
-                                sfc_lay,
-                                ics::InterpolationCoefficients{FT},
-                                gpoint_bands,
-                                band_lims_gpt,
-                                pfracin,
-                                temp_ref_min,
-                                totplnk_delta,
-                                totplnk,
-                                gpoint_flavor,
-                                sfc_src,
-                                lay_src,
-                                lev_src_inc,
-                                lev_src_dec) where FT
-
-  pfrac = similar(lay_src)
-  pfrac .= 0.0
-  fmajor = ics.fmajor
-  j_η = ics.j_η
-  jtemp = ics.jtemp
-  jpress = ics.jpress
+ - `go` gas optics, see [`KDistributionLongwave`](@ref)
+ - `as` atmospheric state, see [`AtmosphericState`](@ref)
+
+!!! Reduce allocations
+"""
+function compute_Planck_source!(sources::SourceFuncLongWave{FT,I},
+                                as::AtmosphericState{FT,I},
+                                ics::InterpolationCoefficients{FT,I},
+                                go::KDistributionLongwave{FT,I}) where {FT<:AbstractFloat,I<:Int}
+
+  @unpack_fields go ref totplnk_delta totplnk gpoint_flavor planck_frac optical_props
+  @unpack_fields ref temp_min
+  @unpack_fields sources sfc_source lay_source lev_source_inc lev_source_dec p_frac
+  @unpack_fields as t_lay t_lev t_sfc sfc_lay
+  @unpack_fields ics jtemp tropo j_η jpress fmajor
+
+  ncol  = get_ncol(sources)
+  nlay  = get_nlay(sources)
+  ngpt  = get_ngpt(sources)
+  nbnd = get_nband(optical_props)
+  band_lims_gpt = get_band_lims_gpoint(optical_props)
+  gpoint_bands = get_gpoint_bands(optical_props)
 
   planck_function = Array{FT}(undef,nbnd,nlay+1,ncol)
-  planck_function .= 0.0
+  fill!(planck_function, FT(0))
+  fill!(p_frac, FT(0))
 
   # Calculation of fraction of band's Planck irradiance associated with each g-point
   @inbounds for icol in 1:ncol
     @inbounds for ilay in 1:nlay
       # itropo = 1 lower atmosphere; itropo = 2 upper atmosphere
-      itropo = fmerge(1,2,ics.tropo[icol,ilay])
+      itropo = fmerge(1,2,tropo[icol,ilay])
       @inbounds for ibnd = 1:nbnd
         gptS = band_lims_gpt[1, ibnd]
         gptE = band_lims_gpt[2, ibnd]
         iflav = gpoint_flavor[itropo, gptS] #η interpolation depends on band's flavor
+
+        fmajor_sm1 = SMatrix{2,2,FT}(fmajor[1,1,1,iflav,icol,ilay],
+                                     fmajor[2,1,1,iflav,icol,ilay],
+                                     fmajor[1,2,1,iflav,icol,ilay],
+                                     fmajor[2,2,1,iflav,icol,ilay])
+        fmajor_sm2 = SMatrix{2,2,FT}(fmajor[1,1,2,iflav,icol,ilay],
+                                     fmajor[2,1,2,iflav,icol,ilay],
+                                     fmajor[1,2,2,iflav,icol,ilay],
+                                     fmajor[2,2,2,iflav,icol,ilay])
+
+        j_η_sv = SVector{2,I}(j_η[1,iflav,icol,ilay],
+                              j_η[2,iflav,icol,ilay])
+        scaling = SVector{2,FT}(1,1)
+
         # interpolation in temperature, pressure, and η
-        interpolate3D_byflav!(@view(pfrac[gptS:gptE,ilay,icol]),
-                              FT[1,1],
-                              fmajor[:,:,:,iflav,icol,ilay],
-                              pfracin,
-                              band_lims_gpt[1, ibnd],
-                              band_lims_gpt[2, ibnd],
-                              j_η[:,iflav,icol,ilay],
+        @inbounds for igpt in gptS:gptE
+          τ_local = interpolate3D(scaling,
+                              fmajor_sm1,
+                              fmajor_sm2,
+                              planck_frac,
+                              j_η_sv,
+                              igpt,
                               jtemp[icol,ilay],
                               jpress[icol,ilay]+itropo)
+          p_frac[icol,ilay,igpt] = τ_local
+        end
       end # band
     end   # layer
   end     # column
@@ -521,7 +461,7 @@
   # Compute surface source irradiance for g-point, equals band irradiance x fraction for g-point
   #
   @inbounds for icol in 1:ncol
-    planck_function[1:nbnd,1,icol] .= interpolate1D(tsfc[icol], temp_ref_min, totplnk_delta, totplnk)
+    planck_function[1:nbnd,1,icol] .= interpolate1D(t_sfc[icol], temp_min, totplnk_delta, totplnk)
     #
     # Map to g-points
     #
@@ -529,7 +469,7 @@
       gptS = band_lims_gpt[1, ibnd]
       gptE = band_lims_gpt[2, ibnd]
       @inbounds for igpt in gptS:gptE
-        sfc_src[igpt, icol] = pfrac[igpt,sfc_lay,icol] * planck_function[ibnd, 1, icol]
+        sfc_source[icol, igpt] = p_frac[icol,sfc_lay,igpt] * planck_function[ibnd, 1, icol]
       end
     end
   end # icol
@@ -537,7 +477,7 @@
   @inbounds for icol in 1:ncol
     @inbounds for ilay in 1:nlay
       # Compute layer source irradiance for g-point, equals band irradiance x fraction for g-point
-      planck_function[1:nbnd,ilay,icol] .= interpolate1D(tlay[icol,ilay], temp_ref_min, totplnk_delta, totplnk)
+      planck_function[1:nbnd,ilay,icol] .= interpolate1D(t_lay[icol,ilay], temp_min, totplnk_delta, totplnk)
       #
       # Map to g-points
       #
@@ -545,7 +485,7 @@
         gptS = band_lims_gpt[1, ibnd]
         gptE = band_lims_gpt[2, ibnd]
         @inbounds for igpt in gptS:gptE
-          lay_src[igpt,ilay,icol] = pfrac[igpt,ilay,icol] * planck_function[ibnd,ilay,icol]
+          lay_source[icol,ilay,igpt] = p_frac[icol,ilay,igpt] * planck_function[ibnd,ilay,icol]
         end
       end
     end # ilay
@@ -553,9 +493,9 @@
 
   # compute level source irradiances for each g-point, one each for upward and downward paths
   @inbounds for icol in 1:ncol
-    planck_function[1:nbnd,       1,icol] .= interpolate1D(tlev[icol,     1], temp_ref_min, totplnk_delta, totplnk)
+    planck_function[1:nbnd,       1,icol] .= interpolate1D(t_lev[icol,     1], temp_min, totplnk_delta, totplnk)
     @inbounds for ilay in 1:nlay
-      planck_function[1:nbnd,ilay+1,icol] .= interpolate1D(tlev[icol,ilay+1], temp_ref_min, totplnk_delta, totplnk)
+      planck_function[1:nbnd,ilay+1,icol] .= interpolate1D(t_lev[icol,ilay+1], temp_min, totplnk_delta, totplnk)
       #
       # Map to g-points
       #
@@ -563,184 +503,140 @@
         gptS = band_lims_gpt[1, ibnd]
         gptE = band_lims_gpt[2, ibnd]
         @inbounds for igpt in gptS:gptE
-          lev_src_inc[igpt,ilay,icol] = pfrac[igpt,ilay,icol] * planck_function[ibnd,ilay+1,icol]
-          lev_src_dec[igpt,ilay,icol] = pfrac[igpt,ilay,icol] * planck_function[ibnd,ilay,  icol]
+          lev_source_inc[icol,ilay,igpt] = p_frac[icol,ilay,igpt] * planck_function[ibnd,ilay+1,icol]
+          lev_source_dec[icol,ilay,igpt] = p_frac[icol,ilay,igpt] * planck_function[ibnd,ilay,  icol]
         end
       end
     end # ilay
   end # icol
   return nothing
-
-end
-
-"""
-    interpolate1D(...)
+end
+
+"""
+    interpolate1D(val::FT,
+                  offset::FT,
+                  delta::FT,
+                  table::Array{FT,2}) where {FT<:AbstractFloat}
 
 One dimensional interpolation -- return all values along second table dimension
 
-
-# input
-real(FT), intent(in) :: val,     # axis value at which to evaluate table
-                        offset,  # minimum of table axis
-                        delta     # step size of table axis
-real(FT), dimension(:,:),
-          intent(in) :: table # dimensions (axis, values)
-# output
-real(FT), dimension(size(table,dim=2)) :: res
+given
+
+ - `val` axis value at which to evaluate table
+ - `offset` minimum of table axis
+ - `delta` step size of table axis
+ - `table` dimensions (axis, values)
 
 # local
-real(FT) :: val0 # fraction index adjusted by offset and delta
-integer :: index # index term
-real(FT) :: frac # fractional term
-# -------------------------------------
-"""
-function interpolate1D(val, offset, delta, table)
-  FT = eltype(delta)
+ - `val0` fraction index adjusted by offset and delta
+ - `index` index term
+ - `frac` fractional term
+"""
+function interpolate1D(val::FT,
+                       offset::FT,
+                       delta::FT,
+                       table::Array{FT,2}) where {FT<:AbstractFloat}
   res = Vector{FT}(undef, size(table, 2))
   val0 = (val - offset) / delta
-  frac = val0 - fint(val0) # get fractional part
-  index = Integer(min(size(table,1)-1, max(1, fint(val0)+1))) # limit the index range
-  res .= table[index,:] + frac * (table[index+1,:] - table[index,:])
+  f0 = fint(val0)
+  frac = val0 - f0 # get fractional part
+  index = Integer(min(size(table,1)-1, max(1, f0+1))) # limit the index range
+  @inbounds for i in 1:size(table, 2)
+    res[i] = table[index,i] + frac * (table[index+1,i] - table[index,i])
+  end
   return res
 end
 
 """
-    interpolate2D(...)
-
-This function returns a single value from a subset (in gpoint) of the k table
-
-real(FT), dimension(2,2), intent(in) :: fminor # interpolation fractions for minor species
-                                               # index(1) : reference η level (temperature dependent)
-                                               # index(2) : reference temperature level
-real(FT), dimension(:,:,:), intent(in) :: k # (g-point, η, temp)
-integer,                    intent(in) :: igpt, jtemp # interpolation index for temperature
-integer, dimension(2),      intent(in) :: j_η # interpolation index for binary species parameter (η)
-real(FT)                             :: res # the result
-"""
-function interpolate2D(fminor, k, igpt, j_η, jtemp)
-  res =
-    fminor[1,1] * k[igpt, j_η[1]  , jtemp  ] +
-    fminor[2,1] * k[igpt, j_η[1]+1, jtemp  ] +
-    fminor[1,2] * k[igpt, j_η[2]  , jtemp+1] +
-    fminor[2,2] * k[igpt, j_η[2]+1, jtemp+1]
-  return res
-end
-
-"""
-    interpolate2D_byflav(...)
-
-This function returns a range of values from a subset (in gpoint) of the k table
-
-real(FT), dimension(2,2), intent(in) :: fminor # interpolation fractions for minor species
-                                               # index(1) : reference η level (temperature dependent)
-                                               # index(2) : reference temperature level
-real(FT), dimension(:,:,:), intent(in) :: k # (g-point, η, temp)
-integer,                    intent(in) :: gptS, gptE, jtemp # interpolation index for temperature
-integer, dimension(2),      intent(in) :: j_η # interpolation index for binary species parameter (η)
-real(FT), dimension(gptE-gptS+1)       :: res # the result
-
-# Local variable
-integer :: igpt
-"""
-function interpolate2D_byflav!(res::AbstractArray{FT,1},
-                               fminor,
-                               k::AbstractArray{FT,3},
-                               resS::I,
-                               gptS::I,
-                               gptE::I,
-                               j_η,
-                               jtemp::I) where {FT<:AbstractFloat,I<:Int}
+    interpolate2D(fminor::SMatrix{2,2,FT},
+                  k::Array{FT,4},
+                  j_η::SVector{2,I},
+                  jtemp::I,
+                  igpt::I[,
+                  itropo::I]) where {I<:Int,FT<:AbstractFloat}
+
+A single value from a subset (in gpoint) of the k table
+"""
+function interpolate2D(fminor::SMatrix{2,2,FT},
+                       k::Array{FT,3},
+                       j_η::SVector{2,I},
+                       jtemp::I,
+                       igpt::I) where {I<:Int,FT<:AbstractFloat}
+  return fminor[1,1] * k[igpt, j_η[1]  , jtemp  ] +
+         fminor[2,1] * k[igpt, j_η[1]+1, jtemp  ] +
+         fminor[1,2] * k[igpt, j_η[2]  , jtemp+1] +
+         fminor[2,2] * k[igpt, j_η[2]+1, jtemp+1]
+end
+function interpolate2D(fminor::SMatrix{2,2,FT},
+                       k::Array{FT,4},
+                       j_η::SVector{2,I},
+                       jtemp::I,
+                       igpt::I,
+                       itropo::I) where {I<:Int,FT<:AbstractFloat}
+  return fminor[1,1] * k[igpt, j_η[1]  , jtemp  ,itropo] +
+         fminor[2,1] * k[igpt, j_η[1]+1, jtemp  ,itropo] +
+         fminor[1,2] * k[igpt, j_η[2]  , jtemp+1,itropo] +
+         fminor[2,2] * k[igpt, j_η[2]+1, jtemp+1,itropo]
+end
+
+"""
+    interpolate3D(scaling::SVector{2,FT},
+                  fmajor1::SMatrix{2,2,FT},
+                  fmajor2::SMatrix{2,2,FT},
+                  k::Array{FT,4},
+                  j_η::SVector{2,I},
+                  igpt::I,
+                  jtemp::I,
+                  jpress::I) where {I<:Int, FT<:AbstractFloat}
+
+Interpolation in temperature, pressure, and η
+
+ - `scaling` scaling
+ - `fmajor1` interpolation fractions for major species for lower reference temperature level
+             index(1) : reference η level (temperature dependent)
+             index(2) : reference pressure level
+ - `fmajor2` interpolation fractions for major species for upper reference temperature level
+             index(1) : reference η level (temperature dependent)
+             index(2) : reference pressure level
+ - `k` absorption coefficient (gpt, η,temp,press)
+ - `igpt` i-th index for g-point
+ - `j_η` interpolation indexes for binary species parameter (η)
+ - `jtemp`  interpolation index for temperature
+ - `jpress` interpolation index for pressure
+"""
+function interpolate3D(scaling::SVector{2,FT},
+                       fmajor1::SMatrix{2,2,FT},
+                       fmajor2::SMatrix{2,2,FT},
+                       k::Array{FT,4},
+                       j_η::SVector{2,I},
+                       igpt::I,
+                       jtemp::I,
+                       jpress::I) where {I<:Int, FT<:AbstractFloat}
   # each code block is for a different reference temperature
-  @inbounds for igpt in 1:gptE-gptS+1
-    i_gpt = gptS+igpt-1
-    res[igpt] = fminor[1] * k[i_gpt, j_η[1]  , jtemp  ] +
-                fminor[2] * k[i_gpt, j_η[1]+1, jtemp  ] +
-                fminor[3] * k[i_gpt, j_η[2]  , jtemp+1] +
-                fminor[4] * k[i_gpt, j_η[2]+1, jtemp+1]
-  end
-  return nothing
-end
-
-"""
-    interpolate3D(...)
-
-interpolation in temperature, pressure, and η
-
-real(FT), dimension(2),     intent(in) :: scaling
-real(FT), dimension(2,2,2), intent(in) :: fmajor # interpolation fractions for major species
-                                                 # index(1) : reference η level (temperature dependent)
-                                                 # index(2) : reference pressure level
-                                                 # index(3) : reference temperature level
-real(FT), dimension(:,:,:,:),intent(in) :: k # (gpt, η,temp,press)
-integer,                     intent(in) :: igpt
-integer, dimension(2),       intent(in) :: j_η # interpolation index for binary species parameter (η)
-integer,                     intent(in) :: jtemp # interpolation index for temperature
-integer,                     intent(in) :: jpress # interpolation index for pressure
-real(FT)                                :: res # the result
-"""
-function interpolate3D(scaling, fmajor, k, igpt, j_η, jtemp, jpress)
-  # each code block is for a different reference temperature
-  res =
-    scaling[1] *
-    ( fmajor[1,1,1] * k[igpt, j_η[1]  , jpress-1, jtemp  ] +
-      fmajor[2,1,1] * k[igpt, j_η[1]+1, jpress-1, jtemp  ] +
-      fmajor[1,2,1] * k[igpt, j_η[1]  , jpress  , jtemp  ] +
-      fmajor[2,2,1] * k[igpt, j_η[1]+1, jpress  , jtemp  ] ) +
+  return scaling[1] *
+    ( fmajor1[1,1] * k[igpt, j_η[1]  , jpress-1, jtemp  ] +
+      fmajor1[2,1] * k[igpt, j_η[1]+1, jpress-1, jtemp  ] +
+      fmajor1[1,2] * k[igpt, j_η[1]  , jpress  , jtemp  ] +
+      fmajor1[2,2] * k[igpt, j_η[1]+1, jpress  , jtemp  ] ) +
     scaling[2] *
-    ( fmajor[1,1,2] * k[igpt, j_η[2]  , jpress-1, jtemp+1] +
-      fmajor[2,1,2] * k[igpt, j_η[2]+1, jpress-1, jtemp+1] +
-      fmajor[1,2,2] * k[igpt, j_η[2]  , jpress  , jtemp+1] +
-      fmajor[2,2,2] * k[igpt, j_η[2]+1, jpress  , jtemp+1] )
-  return res
-end
-
-"""
-    interpolate3D_byflav!(...)
-
-real(FT), dimension(2),     intent(in) :: scaling
-real(FT), dimension(2,2,2), intent(in) :: fmajor # interpolation fractions for major species
-                                                 # index(1) : reference η level (temperature dependent)
-                                                 # index(2) : reference pressure level
-                                                 # index(3) : reference temperature level
-real(FT), dimension(:,:,:,:),intent(in) :: k # (gpt, η,temp,press)
-integer,                     intent(in) :: gptS, gptE
-integer, dimension(2),       intent(in) :: j_η # interpolation index for binary species parameter (η)
-integer,                     intent(in) :: jtemp # interpolation index for temperature
-integer,                     intent(in) :: jpress # interpolation index for pressure
-"""
-function interpolate3D_byflav!(res::AbstractArray{FT},
-                               scaling::Array{FT},
-                               fmajor::Array{FT},
-                               k,
-                               gptS,
-                               gptE,
-                               j_η,
-                               jtemp,
-                               jpress) where {FT<:AbstractFloat}
-  # each code block is for a different reference temperature
-  @inbounds for igpt = 1:gptE-gptS+1
-    res[igpt] =
-      scaling[1] *
-      ( fmajor[1,1,1] * k[gptS+igpt-1, j_η[1]  , jpress-1, jtemp  ] +
-        fmajor[2,1,1] * k[gptS+igpt-1, j_η[1]+1, jpress-1, jtemp  ] +
-        fmajor[1,2,1] * k[gptS+igpt-1, j_η[1]  , jpress  , jtemp  ] +
-        fmajor[2,2,1] * k[gptS+igpt-1, j_η[1]+1, jpress  , jtemp  ] ) +
-      scaling[2] *
-      ( fmajor[1,1,2] * k[gptS+igpt-1, j_η[2]  , jpress-1, jtemp+1] +
-        fmajor[2,1,2] * k[gptS+igpt-1, j_η[2]+1, jpress-1, jtemp+1] +
-        fmajor[1,2,2] * k[gptS+igpt-1, j_η[2]  , jpress  , jtemp+1] +
-        fmajor[2,2,2] * k[gptS+igpt-1, j_η[2]+1, jpress  , jtemp+1] )
-  end
-  return nothing
-end
-
-"""
-    combine_and_reorder_2str!(op::AbstractOpticalProps{FT}, τ_abs::Array{FT}, τ_Rayleigh::Array{FT}) where FT
+    ( fmajor2[1,1] * k[igpt, j_η[2]  , jpress-1, jtemp+1] +
+      fmajor2[2,1] * k[igpt, j_η[2]+1, jpress-1, jtemp+1] +
+      fmajor2[1,2] * k[igpt, j_η[2]  , jpress  , jtemp+1] +
+      fmajor2[2,2] * k[igpt, j_η[2]+1, jpress  , jtemp+1] )
+end
+
+"""
+    combine_and_reorder_2str!(op::AbstractOpticalProps{FT},
+                              τ_abs::Array{FT,3},
+                              τ_Rayleigh::Array{FT,3}) where {FT<:AbstractFloat}
 
 Combine absorption and Rayleigh optical depths for total `τ`, `ssa`, `g`
 
-"""
-function combine_and_reorder_2str!(op::AbstractOpticalProps{FT}, τ_abs::Array{FT}, τ_Rayleigh::Array{FT}) where FT
+!!! Reduce allocations
+"""
+function combine_and_reorder_2str!(op::AbstractOpticalProps{FT},
+                                   τ_abs::Array{FT,3},
+                                   τ_Rayleigh::Array{FT,3}) where {FT<:AbstractFloat}
   τ_Rayleigh′ = permutedims(τ_Rayleigh, [3,2,1])
   τ_abs′ = permutedims(τ_abs, [3,2,1])
   t = τ_abs′+τ_Rayleigh′

--- conflicted
+++ resolved
@@ -35,20 +35,10 @@
 """
 function rfmip_clear_sky_lw(ds, optical_props_constructor; compile_first=false)
 
-<<<<<<< HEAD
-  # GasConcs holds multiple columns; we make an array of these objects to
-  #   leverage what we know about the input file
-
-=======
->>>>>>> 275ff8a7
   FT = Float64
   I  = Int
   deg_to_rad = acos(-FT(1))/FT(180)
-<<<<<<< HEAD
-  n_quad_angles = Integer.(1)
-=======
   n_quad_angles = I(1)
->>>>>>> 275ff8a7
 
   ncol, nlay, nexp = read_size(ds[:rfmip])
 
@@ -77,21 +67,13 @@
   gas_conc_array = read_and_block_gases_ty(ds[:rfmip], block_size, kdist_gas_names, rfmip_gas_games)
   sfc_emis, sfc_t = read_and_block_lw_bc(ds[:rfmip], block_size)
 
-<<<<<<< HEAD
   # Initialize atmospheric state, deallocate locals
   atmos_state = AtmosphericState(gas_conc_array,p_lay,p_lev,t_lay,t_lev)
   top_at_1 = atmos_state.top_at_1
   p_lay, t_lay, p_lev, gas_conc_array, t_lev = ntuple(i->nothing,5)
 
   # Read k-distribution information from netCDF files.
-  k_dist = load_and_init(ds[:k_dist], atmos_state.gas_concs[1].gas_name, FT)
-=======
-  #
-  # Read k-distribution information. load_and_init() reads data from netCDF and calls
-  #   k_dist%init(); users might want to use their own reading methods
-  #
   k_dist = load_and_init(ds[:k_dist], FT, gas_conc_array[1].gas_name)
->>>>>>> 275ff8a7
 
   @assert source_is_internal(k_dist)
 
